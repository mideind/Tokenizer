# -*- encoding: utf-8 -*-
"""

    test_tokenizer.py

    Tests for Tokenizer module

    Copyright(C) 2019 by Miðeind ehf.
    Original author: Vilhjálmur Þorsteinsson

    This software is licensed under the MIT License:

        Permission is hereby granted, free of charge, to any person
        obtaining a copy of this software and associated documentation
        files (the "Software"), to deal in the Software without restriction,
        including without limitation the rights to use, copy, modify, merge,
        publish, distribute, sublicense, and/or sell copies of the Software,
        and to permit persons to whom the Software is furnished to do so,
        subject to the following conditions:

        The above copyright notice and this permission notice shall be
        included in all copies or substantial portions of the Software.

        THE SOFTWARE IS PROVIDED "AS IS", WITHOUT WARRANTY OF ANY KIND,
        EXPRESS OR IMPLIED, INCLUDING BUT NOT LIMITED TO THE WARRANTIES OF
        MERCHANTABILITY, FITNESS FOR A PARTICULAR PURPOSE AND NONINFRINGEMENT.
        IN NO EVENT SHALL THE AUTHORS OR COPYRIGHT HOLDERS BE LIABLE FOR ANY
        CLAIM, DAMAGES OR OTHER LIABILITY, WHETHER IN AN ACTION OF CONTRACT,
        TORT OR OTHERWISE, ARISING FROM, OUT OF OR IN CONNECTION WITH THE
        SOFTWARE OR THE USE OR OTHER DEALINGS IN THE SOFTWARE.

"""

from __future__ import absolute_import
from __future__ import unicode_literals

import sys
import tokenizer as t


TOK = t.TOK
Tok = t.Tok


def test_single_tokens():

    TEST_CASES = [
        (".", TOK.PUNCTUATION),
        (",", TOK.PUNCTUATION),
        ("!", TOK.PUNCTUATION),
        ('"', [Tok(TOK.PUNCTUATION, "“", None)]),
        ("13:45", [Tok(TOK.TIME, "13:45", (13, 45, 0))]),
        (
            "13:450",
            [
                Tok(TOK.NUMBER, "13", (13, None, None)),
                Tok(TOK.PUNCTUATION, ":", None),
                Tok(TOK.NUMBER, "450", (450, None, None)),
            ]
        ),
        ("kl. 13:45", [Tok(TOK.TIME, "kl. 13:45", (13, 45, 0))]),
        ("klukkan 13:45", [Tok(TOK.TIME, "klukkan 13:45", (13, 45, 0))]),
        ("Klukkan 13:45", [Tok(TOK.TIME, "Klukkan 13:45", (13, 45, 0))]),
        ("hálftólf", [Tok(TOK.TIME, "hálftólf", (11, 30, 0))]),
        ("kl. hálfátta", [Tok(TOK.TIME, "kl. hálfátta", (7, 30, 0))]),
        ("klukkan þrjú", [Tok(TOK.TIME, "klukkan þrjú", (3, 00, 0))]),
        ("17/6", [Tok(TOK.DATEREL, "17/6", (0, 6, 17))]),
        (
            "17.6.",
            [
                Tok(TOK.NUMBER, "17.6", (17.6, None, None)),
                Tok(TOK.PUNCTUATION, ".", None),
            ]
        ),
        (
            "17.16.",
            [
                Tok(TOK.NUMBER, "17.16", (17.16, None, None)),
                Tok(TOK.PUNCTUATION, ".", None),
            ]
        ),
        (
            "30.9.",
            [
                Tok(TOK.NUMBER, "30.9", (30.9, None, None)),
                Tok(TOK.PUNCTUATION, ".", None),
            ]
        ),
        (
            "31.9.",
            [
                Tok(TOK.NUMBER, "31.9", (31.9, None, None)),
                Tok(TOK.PUNCTUATION, ".", None),
            ]
        ),
        (
            "17/60",
            [
                Tok(TOK.NUMBER, "17", (17, None, None)),
                Tok(TOK.PUNCTUATION, "/", None),
                Tok(TOK.NUMBER, "60", (60, None, None)),
            ]
        ),
        ("3. maí", [Tok(TOK.DATEREL, "3. maí", (0, 5, 3))]),
        ("Ágúst", TOK.WORD),  # Not month name if capitalized
        ("13. ágúst", [Tok(TOK.DATEREL, "13. ágúst", (0, 8, 13))]),
        ("nóvember 1918", [Tok(TOK.DATEREL, "nóvember 1918", (1918, 11, 0))]),
        (
            "nóvember 19180",
            [
                Tok(TOK.DATEREL, "nóvember", (0, 11, 0)),
                Tok(TOK.NUMBER, "19180", (19180, None, None)),
            ]
        ),
        ("sautjánda júní", [Tok(TOK.DATEREL, "sautjánda júní", (0, 6, 17))]),
        (
            "sautjánda júní 1811",
            [Tok(TOK.DATEABS, "sautjánda júní 1811", (1811, 6, 17))],
        ),
        (
            "Sautjánda júní árið 1811",
            [Tok(TOK.DATEABS, "Sautjánda júní árið 1811", (1811, 6, 17))],
        ),
        (
            "Fimmtánda mars árið 44 f.Kr.",
            [
                Tok(TOK.DATEABS, "Fimmtánda mars árið 44 f.Kr", (-44, 3, 15)),
                Tok(TOK.PUNCTUATION, ".", None),
            ],
        ),
        ("17/6/2013", [Tok(TOK.DATEABS, "17/6/2013", (2013, 6, 17))]),
        (
            "17/6/20130",
            [
                Tok(TOK.DATEREL, "17/6", (0, 6, 17)),
                Tok(TOK.PUNCTUATION, "/", None),
                Tok(TOK.NUMBER, "20130", (20130, None, None)),
            ]
        ),
        ("2013-06-17", [Tok(TOK.DATEABS, "2013-06-17", (2013, 6, 17))]),
        ("2013/06/17", [Tok(TOK.DATEABS, "2013/06/17", (2013, 6, 17))]),
        (
            "2013-06-170",
            [
                Tok(TOK.YEAR, "2013", 2013),
                Tok(TOK.PUNCTUATION, "-", None),
                Tok(TOK.NUMBER, "06", (6, None, None)),
                Tok(TOK.PUNCTUATION, "-", None),
                Tok(TOK.NUMBER, "170", (170, None, None)),
            ]
        ),
        ("2013", [Tok(TOK.YEAR, "2013", 2013)]),
        ("20130", [Tok(TOK.NUMBER, "20130", (20130, None, None))]),
        (
            "874 e.Kr.",
            [Tok(TOK.YEAR, "874 e.Kr", 874), Tok(TOK.PUNCTUATION, ".", None)],
        ),
        (
            "2013 f.Kr.",
            [Tok(TOK.YEAR, "2013 f.Kr", -2013), Tok(TOK.PUNCTUATION, ".", None)],
        ),
        ("árið 2013", [Tok(TOK.YEAR, "árið 2013", 2013)]),
        ("árinu 874", [Tok(TOK.YEAR, "árinu 874", 874)]),
        ("ársins 2013", [Tok(TOK.YEAR, "ársins 2013", 2013)]),
        (
            "ársins 320 f.Kr.",
            [Tok(TOK.YEAR, "ársins 320 f.Kr", -320), Tok(TOK.PUNCTUATION, ".", None)],
        ),
        ("213", [Tok(TOK.NUMBER, "213", (213, None, None))]),
        ("2.013", [Tok(TOK.NUMBER, "2.013", (2013, None, None))]),
        ("2,013", [Tok(TOK.NUMBER, "2,013", (2.013, None, None))]),
        ("2.013,45", [Tok(TOK.NUMBER, "2.013,45", (2013.45, None, None))]),
        (
            "2.0134,45",
            [
                Tok(TOK.NUMBER, "2.0134", (2.0134, None, None)),
                Tok(TOK.PUNCTUATION, ",", None),
                Tok(TOK.NUMBER, "45", (45, None, None)),
            ]
        ),
        ("2,013.45", [Tok(TOK.NUMBER, "2,013.45", (2013.45, None, None))]),
        (
            "2,0134.45",
            [
                Tok(TOK.NUMBER, "2", (2, None, None)),
                Tok(TOK.PUNCTUATION, ",", None),
                Tok(TOK.NUMBER, "0134.45", (134.45, None, None)),
            ]
        ),
        ("1/2", [Tok(TOK.NUMBER, "1/2", (0.5, None, None))]),
        ("1/20", [Tok(TOK.DATEREL, "1/20", (0, 1, 20))]),
        (
            "1/37",
            [
                Tok(TOK.NUMBER, "1", (1, None, None)),
                Tok(TOK.PUNCTUATION, "/", None),
                Tok(TOK.NUMBER, "37", (37, None, None)),
            ]
        ),
        ("1/4", [Tok(TOK.NUMBER, "1/4", (0.25, None, None))]),
        ("¼", [Tok(TOK.NUMBER, "¼", (0.25, None, None))]),
        ("2⅞", [Tok(TOK.NUMBER, "2⅞", (2.875, None, None))]),
        ("33⅗", [Tok(TOK.NUMBER, "33⅗", (33.6, None, None))]),
        ("1sti", [Tok(TOK.WORD, "1sti", None)]),
        ("4ðu", [Tok(TOK.WORD, "4ðu", None)]),
        ("2svar", [Tok(TOK.WORD, "2svar", None)]),
        ("4ra", [Tok(TOK.WORD, "4ra", None)]),
        ("2ja", [Tok(TOK.WORD, "2ja", None)]),
        ("þjóðhátíð", TOK.WORD),
        ("Þjóðhátíð", TOK.WORD),
        ("marg-ítrekað", TOK.WORD),
        ("full-ítarlegur", TOK.WORD),
        ("hálf-óviðbúinn", TOK.WORD),
        (
            "750 þús.kr.",
            [
                Tok(TOK.AMOUNT, "750 þús.kr", (750e3, "ISK", None, None)),
                Tok(TOK.PUNCTUATION, ".", None),
            ],
        ),
        (
            "750 þús. kr.",
            [
                Tok(TOK.AMOUNT, "750 þús. kr", (750e3, "ISK", None, None)),
                Tok(TOK.PUNCTUATION, ".", None),
            ],
        ),
        (
            "750 þús. ISK.",
            [
                Tok(TOK.AMOUNT, "750 þús. ISK", (750e3, "ISK", None, None)),
                Tok(TOK.PUNCTUATION, ".", None),
            ],
        ),
        (
            "2,7 mrð. USD.",
            [
                Tok(TOK.AMOUNT, "2,7 mrð. USD", (2.7e9, "USD", None, None)),
                Tok(TOK.PUNCTUATION, ".", None),
            ],
        ),
        (
            "milljón USD.",
            [
                Tok(TOK.AMOUNT, "milljón USD", (1e6, "USD", None, None)),
                Tok(TOK.PUNCTUATION, ".", None),
            ],
        ),
        (
            "hundrað þúsund USD.",
            [
                Tok(TOK.AMOUNT, "hundrað þúsund USD", (1e5, "USD", None, None)),
                Tok(TOK.PUNCTUATION, ".", None),
            ],
        ),
        (
            "m.kr.",
            [
                Tok(
                    TOK.WORD,
                    "m.kr",
                    [("milljónir króna", 0, "kvk", "skst", "m.kr.", "-")],
                ),
                Tok(TOK.PUNCTUATION, ".", None),
            ],
        ),
        (
            "ma.kr.",
            [
                Tok(
                    TOK.WORD,
                    "ma.kr",
                    [("milljarðar króna", 0, "kk", "skst", "ma.kr.", "-")],
                ),
                Tok(TOK.PUNCTUATION, ".", None),
            ],
        ),
        (
            "30,7 mö.kr.",
            [
                Tok(TOK.AMOUNT, "30,7 mö.kr", (30.7e9, "ISK", None, None)),
                Tok(TOK.PUNCTUATION, ".", None),
            ],
        ),
        (
            "t.d.",
            [
                Tok(TOK.WORD, "t.d", [("til dæmis", 0, "ao", "frasi", "t.d.", "-")]),
                Tok(TOK.PUNCTUATION, ".", None),
            ],
        ),
        ("hr.", TOK.WORD, [("herra", 0, "kk", "skst", "hr.", "-")]),
        (
            "dags. 10/7",
            [
                Tok(TOK.WORD, "dags.",
                    [
                        ('dagsetja', 0, 'so', 'skst', 'dags.', '-'),
                        ('dagsettur', 0, 'lo', 'skst', 'dags.', '-'),
                    ]
                ),
                Tok(TOK.DATEREL, "10/7", (0, 7, 10)),
            ],
        ),
        ("Hr.", TOK.WORD, [("herra", 0, "kk", "skst", "hr.", "-")]),
        (
            "nk.",
            [
                Tok(TOK.WORD, "nk", [("næstkomandi", 0, "lo", "skst", "nk.", "-")]),
                Tok(TOK.PUNCTUATION, ".", None),
            ],
        ),
        (
            "sl.",
            [
                Tok(TOK.WORD, "sl", [("síðastliðinn", 0, "lo", "skst", "sl.", "-")]),
                Tok(TOK.PUNCTUATION, ".", None),
            ],
        ),
        (
            "o.s.frv.",
            [
                Tok(
                    TOK.WORD,
                    "o.s.frv",
                    [("og svo framvegis", 0, "ao", "frasi", "o.s.frv.", "-")],
                ),
                Tok(TOK.PUNCTUATION, ".", None),
            ],
        ),
        ("BSRB", TOK.WORD),
        ("stjórnskipunar- og eftirlitsnefnd", TOK.WORD),
        ("dómsmála-, viðskipta- og iðnaðarráðherra", TOK.WORD),
        ("dómsmála- viðskipta- og iðnaðarráðherra", TOK.WORD),
        ("ferðamála- dómsmála- viðskipta- og iðnaðarráðherra", TOK.WORD),
        ("ferðamála-, dómsmála-, viðskipta- og iðnaðarráðherra", TOK.WORD),
        # Test backoff if composition is not successful
        (
            "ferðamála- ráðherra",
            [
                Tok(TOK.WORD, "ferðamála", None),
                Tok(TOK.PUNCTUATION, "-", None),
                Tok(TOK.WORD, "ráðherra", None),
            ],
        ),
        (
            "ferðamála-, iðnaðar- ráðherra",
            [
                Tok(TOK.WORD, "ferðamála", None),
                Tok(TOK.PUNCTUATION, "-", None),
                Tok(TOK.PUNCTUATION, ",", None),
                Tok(TOK.WORD, "iðnaðar", None),
                Tok(TOK.PUNCTUATION, "-", None),
                Tok(TOK.WORD, "ráðherra", None),
            ],
        ),
        (
            "ferðamála- og 500",
            [
                Tok(TOK.WORD, "ferðamála", None),
                Tok(TOK.PUNCTUATION, "-", None),
                Tok(TOK.WORD, "og", None),
                Tok(TOK.NUMBER, "500", (500, None, None)),
            ],
        ),
        ("591213-1480", TOK.SSN),
        (
            "591214-1480",
            [
                Tok(TOK.NUMBER, "591214", (591214, None, None)),
                Tok(TOK.PUNCTUATION, "-", None),
                Tok(TOK.NUMBER, "1480", (1480, None, None)),
            ],
        ),
        (
            "591213-14803",
            [
                Tok(TOK.NUMBER, "591213", (591213, None, None)),
                Tok(TOK.PUNCTUATION, "-", None),
                Tok(TOK.NUMBER, "14803", (14803, None, None)),
            ],
        ),
        ("9000000", TOK.NUMBER),
        ("1234567", TOK.NUMBER),
        ("525-4764", [Tok(TOK.TELNO, "525-4764", ("525-4764", "354"))]),
        ("4204200", [Tok(TOK.TELNO, "4204200", ("420-4200", "354"))]),
        ("699 2422", [Tok(TOK.TELNO, "699 2422", ("699-2422", "354"))]),
        ("354 699 2422", [Tok(TOK.TELNO, "354 699 2422", ("699-2422", "354"))]),
        ("+354 699 2422", [Tok(TOK.TELNO, "+354 699 2422", ("699-2422", "+354"))]),
        ("12,3%", TOK.PERCENT),
<<<<<<< HEAD
        ("12,3 %", [Tok(TOK.PERCENT, "12,3 %", (12.3, None, None))]),
=======
        ("12,3 %", [Tok(TOK.PERCENT, "12,3%", (12.3, None, None))]),
        ("12,3 prósent",
            [
                Tok(TOK.NUMBER, "12,3", (12.3, None, None)),
                Tok(TOK.WORD, "prósent", None),
            ],
        ),
        ("12,3prósent",
            [
                Tok(TOK.NUMBER, "12,3", (12.3, None, None)),
                Tok(TOK.WORD, "prósent", None),
            ],
        ),
>>>>>>> eb6a85e7
        ("http://www.greynir.is", TOK.URL),
        ("https://greynir.is", TOK.URL),
        ("https://pypi.org/project/tokenizer/", TOK.URL),
        ("http://tiny.cc/28695y", TOK.URL),
        ("www.greynir.is", TOK.DOMAIN),
        ("mbl.is", TOK.DOMAIN),
        ("RÚV.is", TOK.DOMAIN),
        ("Eitthvað.org", TOK.DOMAIN),
        ("9gag.com", TOK.DOMAIN),
        ("SannLeikurinn.com", TOK.DOMAIN),
        ("ílénumeruíslenskir.stafir-leyfilegir.net", TOK.DOMAIN),
        ("#MeToo", TOK.HASHTAG),
        ("#12stig12", TOK.HASHTAG),
        ("#égermeðíslenskastafi", TOK.HASHTAG),
        ("#", TOK.PUNCTUATION),
        (
            "19/3/1977 14:56:10",
            [Tok(TOK.TIMESTAMPABS, "19/3/1977 14:56:10", (1977, 3, 19, 14, 56, 10))],
        ),
        (
            "19/3/1977 kl. 14:56:10",
            [
                Tok(
                    TOK.TIMESTAMPABS,
                    "19/3/1977 kl. 14:56:10",
                    (1977, 3, 19, 14, 56, 10),
                )
            ],
        ),
        ("¥212,11", TOK.AMOUNT),
        ("EUR 200", TOK.AMOUNT),
        ("kr. 5.999", TOK.AMOUNT),

        ("$472,64", [Tok(TOK.AMOUNT, "$472,64", (472.64, "USD", None, None))]),
        ("€472,64", [Tok(TOK.AMOUNT, "€472,64", (472.64, "EUR", None, None))]),
        ("£199,99", [Tok(TOK.AMOUNT, "£199,99", (199.99, "GBP", None, None))]),

        ("$472.64", [Tok(TOK.AMOUNT, "$472.64", (472.64, "USD", None, None))]),
        ("€472.64", [Tok(TOK.AMOUNT, "€472.64", (472.64, "EUR", None, None))]),
        ("£199.99", [Tok(TOK.AMOUNT, "£199.99", (199.99, "GBP", None, None))]),

        ("$1,472.64", [Tok(TOK.AMOUNT, "$1,472.64", (1472.64, "USD", None, None))]),
        ("€3,472.64", [Tok(TOK.AMOUNT, "€3,472.64", (3472.64, "EUR", None, None))]),
        ("£5,199.99", [Tok(TOK.AMOUNT, "£5,199.99", (5199.99, "GBP", None, None))]),

        ("$1.472,64", [Tok(TOK.AMOUNT, "$1.472,64", (1472.64, "USD", None, None))]),
        ("€3.472,64", [Tok(TOK.AMOUNT, "€3.472,64", (3472.64, "EUR", None, None))]),
        ("£5.199,99", [Tok(TOK.AMOUNT, "£5.199,99", (5199.99, "GBP", None, None))]),

        ("$1,472", [Tok(TOK.AMOUNT, "$1,472", (1.472, "USD", None, None))]),
        ("€3,472", [Tok(TOK.AMOUNT, "€3,472", (3.472, "EUR", None, None))]),
        ("£5,199", [Tok(TOK.AMOUNT, "£5,199", (5.199, "GBP", None, None))]),

        ("$1.472", [Tok(TOK.AMOUNT, "$1.472", (1472, "USD", None, None))]),
        ("€3.472", [Tok(TOK.AMOUNT, "€3.472", (3472, "EUR", None, None))]),
        ("£5.199", [Tok(TOK.AMOUNT, "£5.199", (5199, "GBP", None, None))]),

        ("fake@news.is", TOK.EMAIL),
        ("jon.jonsson.99@netfang.is", TOK.EMAIL),
        ("valid@my-domain.reallylongtld", TOK.EMAIL),

        ("7a", [Tok(TOK.NUMWLETTER, "7a", (7, "a"))]),
        ("33B", [Tok(TOK.NUMWLETTER, "33B", (33, "B"))]),
        ("1129c", [Tok(TOK.NUMWLETTER, "1129c", (1129, "c"))]),

        ("7l", [Tok(TOK.MEASUREMENT, "7l", ("m³", 0.007))]),
        ("17 ltr", [Tok(TOK.MEASUREMENT, "17 ltr", ("m³", 17.0e-3))]),
        ("150m", [Tok(TOK.MEASUREMENT, "150m", ("m", 150))]),
        ("220V", [Tok(TOK.MEASUREMENT, "220V", ("V", 220))]),
        ("220Volt", [Tok(TOK.NUMBER, "220", (220, None, None)), Tok(TOK.WORD, "Volt", None)]),
        ("11A", [Tok(TOK.MEASUREMENT, "11A", ("A", 11))]),
        ("100 mm", [Tok(TOK.MEASUREMENT, "100 mm", ("m", 0.1))]),
        ("30,7°C", [Tok(TOK.MEASUREMENT, "30,7°C", ("K", 273.15 + 30.7))]),
        ("30,7 °C", [Tok(TOK.MEASUREMENT, "30,7 °C", ("K", 273.15 + 30.7))]),
        ("30,7° C", [Tok(TOK.MEASUREMENT, "30,7° C", ("K", 273.15 + 30.7))]),
        ("30,7 ° C", [Tok(TOK.MEASUREMENT, "30,7 ° C", ("K", 273.15 + 30.7))]),
        ("32°F", [Tok(TOK.MEASUREMENT, "32°F", ("K", 273.15))]),
        ("32 °F", [Tok(TOK.MEASUREMENT, "32 °F", ("K", 273.15))]),
        ("32° F", [Tok(TOK.MEASUREMENT, "32° F", ("K", 273.15))]),
        ("32 ° F", [Tok(TOK.MEASUREMENT, "32 ° F", ("K", 273.15))]),
        ("180°", [Tok(TOK.MEASUREMENT, "180°", ("°", 180))]),
        ("180 °", [Tok(TOK.MEASUREMENT, "180 °", ("°", 180))]),
        ("6.500 kg", [Tok(TOK.MEASUREMENT, "6.500 kg", ("kg", 6.5e3))]),
        ("690 MW", [Tok(TOK.MEASUREMENT, "690 MW", ("W", 690e6))]),
        ("1800 MWst", [Tok(TOK.MEASUREMENT, "1800 MWst", ("J", 6480e9))]),
        ("1976kWst", [Tok(TOK.MEASUREMENT, "1976kWst", ("J", 7113.6e6))]),

        ("CO2", TOK.MOLECULE),
        ("CO", TOK.WORD),
        ("H2O", TOK.MOLECULE),
        ("B5", TOK.MOLECULE),
        ("H2SO4", TOK.MOLECULE),

        ("350-6678", TOK.SERIALNUMBER),
        ("123-456-7890", TOK.SERIALNUMBER),
        ("1-45-7890", TOK.SERIALNUMBER),
        ("1-800-1234", TOK.SERIALNUMBER),
        ("1-800-1234-545566", TOK.SERIALNUMBER),

    ]

    TEST_CASES_KLUDGY_MODIFY = [
        ("1sti", [Tok(TOK.WORD, "fyrsti", None)]),
        ("4ðu", [Tok(TOK.WORD, "fjórðu", None)]),
        ("2svar", [Tok(TOK.WORD, "tvisvar", None)]),
        ("4ra", [Tok(TOK.WORD, "fjögurra", None)]),
    ]

    TEST_CASES_KLUDGY_TRANSLATE = [
        ("1sti", [Tok(TOK.ORDINAL, "1sti", 1)]),
        ("4ðu", [Tok(TOK.ORDINAL, "4ðu", 4)]),
        ("2svar", [Tok(TOK.WORD, "2svar", None)]),
        ("4ra", [Tok(TOK.WORD, "4ra", None)]),
    ]

    TEST_CASES_CONVERT_TELNOS = [
        ("525-4764", TOK.TELNO),
        ("4204200", [Tok(TOK.TELNO, "4204200", ("420-4200", "354"))]),
        ("699 2422", [Tok(TOK.TELNO, "699 2422", ("699-2422", "354"))]),
        ("699 2012", [Tok(TOK.TELNO, "699 2012", ("699-2012", "354"))]),
        ("354 699 2012", [Tok(TOK.TELNO, "354 699 2012", ("699-2012", "354"))]),
        ("+354 699 2012", [Tok(TOK.TELNO, "+354 699 2012", ("699-2012", "+354"))]),
    ]

    TEST_CASES_CONVERT_NUMBERS = [
        ("$472,64", [Tok(TOK.AMOUNT, "$472,64", (472.64, "USD", None, None))]),
        ("€472,64", [Tok(TOK.AMOUNT, "€472,64", (472.64, "EUR", None, None))]),
        ("£199,99", [Tok(TOK.AMOUNT, "£199,99", (199.99, "GBP", None, None))]),

        ("$472.64", [Tok(TOK.AMOUNT, "$472,64", (472.64, "USD", None, None))]),
        ("€472.64", [Tok(TOK.AMOUNT, "€472,64", (472.64, "EUR", None, None))]),
        ("£199.99", [Tok(TOK.AMOUNT, "£199,99", (199.99, "GBP", None, None))]),

        ("$1,472.64", [Tok(TOK.AMOUNT, "$1.472,64", (1472.64, "USD", None, None))]),
        ("€3,472.64", [Tok(TOK.AMOUNT, "€3.472,64", (3472.64, "EUR", None, None))]),
        ("£5,199.99", [Tok(TOK.AMOUNT, "£5.199,99", (5199.99, "GBP", None, None))]),

        ("$1.472,64", [Tok(TOK.AMOUNT, "$1.472,64", (1472.64, "USD", None, None))]),
        ("€3.472,64", [Tok(TOK.AMOUNT, "€3.472,64", (3472.64, "EUR", None, None))]),
        ("£5.199,99", [Tok(TOK.AMOUNT, "£5.199,99", (5199.99, "GBP", None, None))]),

        ("$1,472", [Tok(TOK.AMOUNT, "$1,472", (1.472, "USD", None, None))]),
        ("€3,472", [Tok(TOK.AMOUNT, "€3,472", (3.472, "EUR", None, None))]),
        ("£5,199", [Tok(TOK.AMOUNT, "£5,199", (5.199, "GBP", None, None))]),

        ("$1.472", [Tok(TOK.AMOUNT, "$1.472", (1472, "USD", None, None))]),
        ("€3.472", [Tok(TOK.AMOUNT, "€3.472", (3472, "EUR", None, None))]),
        ("£5.199", [Tok(TOK.AMOUNT, "£5.199", (5199, "GBP", None, None))]),
    ]

    TEST_CASES_COALESCE_PERCENT = [
        ("12,3prósent", [Tok(TOK.PERCENT, "12,3 prósent", (12.3, None, None))]),
        ("12,3 prósent", TOK.PERCENT),
        ("12,3hundraðshlutar",
            [Tok(TOK.PERCENT, "12,3 hundraðshlutar", (12.3, None, None))]
        ),
        ("12,3 hundraðshlutar", TOK.PERCENT),
        ("12,3 prósentustig", TOK.PERCENT),
    ]

    def run_test(test_cases, **options):
        for test_case in test_cases:
            if len(test_case) == 3:
                txt, kind, val = test_case
                c = [Tok(kind, txt, val)]
            elif isinstance(test_case[1], list):
                txt = test_case[0]
                c = test_case[1]
            else:
                txt, kind = test_case
                c = [Tok(kind, txt, None)]
            l = list(t.tokenize(txt, **options))
            assert len(l) == len(c) + 2, repr(l)
            assert l[0].kind == TOK.S_BEGIN, repr(l[0])
            assert l[-1].kind == TOK.S_END, repr(l[-1])
            for tok, check in zip(l[1:-1], c):
                assert tok.kind == check.kind, (
                    tok.txt
                    + ": "
                    + repr(TOK.descr[tok.kind])
                    + " "
                    + repr(TOK.descr[check.kind])
                )
                if check.kind == TOK.PUNCTUATION and check.val is None:
                    # Check normalized form of token
                    assert tok.val[1] == check.txt, tok.val[1] + " != " + check.txt
                else:
                    assert tok.txt == check.txt, tok.txt + " != " + check.txt
                if check.val is not None:
                    if check.kind == TOK.WORD:
                        # Test set equivalence, since the order of word meanings
                        # is not deterministic
                        assert set(tok.val or []) == set(check.val or []), repr(tok.val) + " != " + repr(check.val)
                    else:
                        assert tok.val == check.val, repr(tok.val) + " != " + repr(check.val)

    run_test(TEST_CASES)
    run_test(TEST_CASES_CONVERT_TELNOS)
    run_test(
        TEST_CASES_KLUDGY_MODIFY,
        handle_kludgy_ordinals=t.KLUDGY_ORDINALS_MODIFY
    )
    run_test(
        TEST_CASES_KLUDGY_TRANSLATE,
        handle_kludgy_ordinals=t.KLUDGY_ORDINALS_TRANSLATE
    )
    run_test(
        TEST_CASES_CONVERT_NUMBERS,
        convert_numbers=True
    )
    run_test(
        TEST_CASES_COALESCE_PERCENT,
        coalesce_percent=True
    )


def test_sentences():

    KIND = {
        "B": TOK.S_BEGIN,
        "E": TOK.S_END,
        "W": TOK.WORD,
        "P": TOK.PUNCTUATION,
        "T": TOK.TIME,
        "DR": TOK.DATEREL,
        "DA": TOK.DATEABS,
        "Y": TOK.YEAR,
        "N": TOK.NUMBER,
        "NL": TOK.NUMWLETTER,
        "TEL": TOK.TELNO,
        "PC": TOK.PERCENT,
        "U": TOK.URL,
        "O": TOK.ORDINAL,
        "TS": TOK.TIMESTAMP,
        "C": TOK.CURRENCY,
        "A": TOK.AMOUNT,
        "M": TOK.EMAIL,
        "ME": TOK.MEASUREMENT,
        "DM": TOK.DOMAIN,
        "HT": TOK.HASHTAG,
        "K": TOK.SSN,
        "MO": TOK.MOLECULE,
        "SE": TOK.SERIALNUMBER,
        "X": TOK.UNKNOWN,
    }

    def test_sentence(text, expected, **options):

        exp = expected.split()
        s = t.tokenize(text, **options)

        for token, e in zip(s, exp):
            assert e in KIND
            ekind = KIND[e]
            assert token.kind == ekind, "%s should be %s, not %s" % (
                token.txt,
                TOK.descr[ekind],
                TOK.descr[token.kind],
            )

    test_sentence(
        "  Málinu var vísað til stjórnskipunar- og eftirlitsnefndar "
        "skv. 3. gr. XVII. kafla laga nr. 10/2007 þann 3. janúar 2010.",
        "B W      W   W     W   W                                   "
        "W    O  W   O     W     W    W   N P Y   W    DA            P E",
    )

    test_sentence(
        "  Góðan daginn! Ég á 10.000 kr. í vasanum, €100 og $40.Gengi USD er 103,45. "
        "Í dag er 10. júlí. Klukkan er 15:40 núna.Ég fer kl. 13 niður á Hlemm o.s.frv. ",
        "B W     W     P E B W W A       W W      P A    W  A  P E B W W   W  N     P E "
        "B W W W  DR      P E B W   W  T     W   P E B W W T     W     W W     W      P E",
    )

    test_sentence(
        "Jæja, bjór í Bretlandi kominn upp í £4.29 (ISK 652).  Dýrt!     Í Japan er hann bara ¥600.",
        "B W P W    W W         W      W   W A    P A   P P E  B W P E B W W     W  W    W    A   P E",
    )

    test_sentence(
        "Almennt verð er krónur 9.900,- en kr. 8.000,- fyrir félagsmenn. Maður borgar 99 kr. 10 sinnum. "
        "USD900 fyrir Bandaríkjamenn en 700 EUR fyrir Þjóðverja. Ég hef spilað RISK 100 sinnum.",
        "B W     W    W  A          P P W  A       P P W     W        P E B  W W      A      N  W   P E "
        "B A    W     W              W  A       W     W      P E B W W  W      W    N   W    P E"
    )

    # '\u00AD': soft hyphen
    # '\u200B': zero-width space
    # '\uFEFF': zero-width non-breaking space
    test_sentence(
        "Lands\u00ADbank\u00ADinn er í 98\u200B,2 pró\u00ADsent eigu\u200B íslenska rík\uFEFFis\u00ADins.",
        "B W                      W  W PC                       W          W        W                  P E",
        coalesce_percent=True
    )

    test_sentence(
        "Lands\u00ADbank\u00ADinn er í 98\u200B,2 pró\u00ADsent eigu\u200B íslenska rík\uFEFFis\u00ADins.",
        "B W                      W  W N          W             W          W        W                  P E",
        coalesce_percent=False
    )

    test_sentence(
        "Málið um BSRB gekk marg-ítrekað til stjórnskipunar- og eftirlitsnefndar í 10. sinn "
        "skv. XVII. kafla þann 24. september 2015 nk. Ál-verið notar 60 MWst á ári.",
        "B W   W  W    W    W            W   W                                   W O   W    "
        "W    O     W     W    DA                 W P E B W    W     ME      W W  P E",
    )

    test_sentence(
        "Ég er t.d. með tölvupóstfangið fake@news.com, vefföngin "
        "http://greynir.is og https://greynir.is, og síma 6638999. Hann gaf mér 1000 kr. Ég keypti mér 1/2 kaffi. "
        "Það er hægt að ná í mig í s 623 7892, eða vinnusíma, 7227979 eða eitthvað.",
        "B W W W    W   W               M            P W "
        "U                 W  U             P W  W    TEL    P E B W W  W   A      P E B W W   W   N   W    P E "
        "B W W  W    W  W  W W   W W        TEL     P W   W        P  TEL     W   W P E"
    )

    test_sentence(
        "Þetta voru 300 1000 kílóa pokar, og 4000 500 kílóa pokar. "
        "Einnig 932 800 kílóa pokar, svo og 177 4455 millilítra skammtar.",
        "B W   W    N   N    W     W    P W  N    N   W     W    P E "
        "B W    N   N   W     W    P W   W  N   N    W          W       P"
    )

    test_sentence(
        "Skoðaðu vörunúmerin 000-1224 eða 121-2233. Hafðu síðan samband í síma 692 2073. "
        "Þeir voru 313 2012 en 916 árið 2013.",
        "B W     W           SE       W   SE      P E B W  W     W       W W    TEL P E "
        "B W  W    N   Y    W  N    Y P E"
    )

    test_sentence(
        "Hann starfaði við stofnunina árin 1944-50.",
        "B W  W        W   W          W    Y   P N P E",
    )

    test_sentence(
        "Landnám er talið hafa hafist um árið 874 e.Kr. en óvissa er nokkur.",
        "B W     W  W     W    W      W  Y              W  W      W  W     P E",
    )

    test_sentence(
        'Hitinn í "pottinum" var orðinn 30,7 °C þegar 2.000 l voru komnir í hann.',
        "B W    W P W        P W   W      ME      W     ME      W    W      W W   P E",
    )

    test_sentence(
        "Skrifað var undir friðarsamninga í nóvember 1918. Júlíus Sesar var myrtur "
        "þann fimmtánda mars árið 44 f.Kr. og þótti harmdauði.",
        "B W     W   W     W              W DR           P E B W  W     W   W "
        "W    DA                           W  W     W        P E",
    )

    test_sentence(
        "1.030 hPa lægð gengur yfir landið árið 2019 e.Kr. Jógúrtin inniheldur 80 kcal.",
        "B ME      W    W      W    W      Y             P E B W    W          ME     P E",
    )

    test_sentence(
        "Maður var lagður inn á deild 33C eftir handtöku á Bárugötu 14a þann nítjánda júlí 2016.",
        "B W   W   W      W   W W     NL  W     W        W W        NL  W    DA                P E",
    )

    test_sentence(
        "Þessir 10Milljón vírar með 20A straum kostuðu 3000ISK og voru geymdir á Hagamel á 2hæð.",
        "B W    N         W     W   ME  W      W       A       W  W    W       W W       W N W P E",
    )

    test_sentence(
        "Hitinn í dag var 32°C en á morgun verður hann 33° C og svo 37 °C.",
        "B W    W W   W   ME   W  W W      W      W    ME    W  W   ME   P E",
    )

    test_sentence(
        "Hitinn í dag var 100,3°F en á morgun verður hann 102,7 ° F og svo 99.88 °F.",
        "B W    W W   W   ME      W  W W      W      W    ME        W  W   ME      P E",
    )

    test_sentence(
        "Ég tók stefnu 45° til suðurs og svo 70°N en eftir það 88 ° vestur.",
        "B W W  W      ME  W   W      W  W   ME W W  W     W   ME   W     P E",
    )

    test_sentence(
        "Byrjum á 2½ dl af rjóma því ¼-½ matskeið er ekki nóg. Helmingur er ½. Svarið er 42, ekki 41⅞.",
        "B    W W ME    W  W     W  N P N W       W  W    W P E B W       W N P E B W W  N P W    N P E",
    )

    test_sentence(
        "Ágúst bjó á hæð númer 13. Ágúst kunni vel við Ágúst í ágúst, enda var 12. ágúst. ÞAÐ VAR 12. ÁGÚST!",
        "B W   W   W W   W     DR        W     W   W   W     W DR   P W    W   DR       P E B W W DR       P E",
    )

    test_sentence(
        "Þórdís Kolbrún Reykfjörð Gylfadóttir var skipuð dómsmála-, ferðamála- og iðnaðarráðherra þann 12. mars 2019.",
        "B W    W       W         W           W   W      W                                        W    DA           P E",
    )

    test_sentence(
        "Þórdís Kolbrún Reykfjörð Gylfadóttir var skipuð viðskipta- dómsmála- ferðamála- og iðnaðarráðherra þann 12. mars 2019.",
        "B W    W       W         W           W   W      W                                                  W    DA           P E",
    )

    test_sentence(
        "#MeToo-byltingin er til staðar á Íslandsmóti #1. #12stig í Eurovision en #égerekkiaðfílaþað! #ruv50.",
        "B HT  P W        W  W   W      W W           O P E B HT  W W          W  HT                P E B HT P E",
    )

    test_sentence(
        "Mbl.is er fjölsóttari en www.visir.is, og Rúv.is... En greynir.is, hann er skemmtilegri.Far þú þangað, ekki á 4chan.org!",
        "B DM   W  W           W  DM          P W  DM    P   E B W DM     P W    W  W        P E B W W W      P W    W DM     P E",
    )

    test_sentence(
        "Sjá nánar á NRK.no eða WhiteHouse.gov. Some.how.com er fínn vefur, skárri en dailymail.co.uk, eða Extrabladet.dk.",
        "B W W     W DM     W   DM          P E B DM         W  W    W    P W      W  DM             P W   DM          P E",
    )

    test_sentence(
        "Fyrri setningin var í þgf. en sú seinni í nf. Ég stóð í ef. en hann í þf. Hvað ef.",
        "B W   W         W   W W    W  W  W      W W P E B W  W    W W   W  W    W W P E B W W P E",
    )

    test_sentence(
        "Ég vildi [...] fara út. [...] Hann sá mig.",
        "B W W    P     W    W P P   E B W  W  W  P E",
    )

    test_sentence(
        "Ég fæddist 15.10. í Skaftárhreppi en systir mín 25.9. Hún var eldri en ég.",
        "B W W      DR     W W             W  W      W   N   P E B W W W     W  W P E",
    )

    test_sentence(
        "Jón fæddist 15.10. MCMXCVII í Skaftárhreppi.",
        "B W W       DR     W        W W            P E",
    )

    test_sentence(
        "Ég þvoði hárið með H2SO4, og notaði efni (Ag2FeSi) við það, en það hjálpaði ekki.",
        "B W W    W     W   MO   P W  W      W    P MO    P W   W  P W  W   W        W   P E",
    )

    test_sentence(
        "Ég þvoði hárið með H2SO4, og notaði efni (AgFeSi) við það, en það hjálpaði ekki.",
        "B W W    W     W   MO   P W  W      W    P W    P W   W  P W  W   W        W   P E",
    )

    test_sentence(
        "Kennitala fyrirtækisins er 591213-1480, en ekki 591214-1480.",
        "B W       W             W  K          P W  W    N     P N  P E",
    )

    test_sentence(
        "Jón, kt. 301265-5309, vann 301265-53090 kr. H2O var drukkið.",
        "B W P W  K          P W    N     P A      P E B MO W W     P E",
    )

    test_sentence(
        "Anna-María var í St. Mary's en prófaði aldrei að fara á Dunkin' Donuts.",
        "B W        W   W W   W      W  W       W      W  W    W W       W     P E",
    )

    test_sentence(
        "Þingmenn og -konur versluðu marg-ítrekað í Tösku- og hanskabúðinni.",
        "B W      W  W      W        W            W W                      P E",
    )


def test_unicode():
    """ Test composite Unicode characters, where a glyph has two code points """
    # Mask away Python 2/3 difference
    if sys.version_info >= (3, 0):
        unicode_chr = lambda c: chr(c)
    else:
        unicode_chr = lambda c: unichr(c)
    ACUTE = unicode_chr(769)
    UMLAUT = unicode_chr(776)
    sent = (
        "Ko" + UMLAUT + "rfuboltamaðurinn og KR-ingurinn Kristo" + ACUTE + "fer Acox "
        "heldur a" + ACUTE + " vit ævinty" + ACUTE + "ranna."
    )
    tokens = list(t.tokenize(sent))
    assert tokens[1].txt == "Körfuboltamaðurinn"
    assert tokens[3].txt == "KR-ingurinn"
    assert tokens[4].txt == "Kristófer"
    assert tokens[7].txt == "á"
    assert tokens[9].txt == "ævintýranna"


def test_correction():
    SENT = [
        (
            """Hann sagði: "Þú ert fífl"! Ég mótmælti því.""",
            """Hann sagði: „Þú ert fífl“! Ég mótmælti því.""",
        ),
        (
            """Hann sagði: Þú ert "fífl"! Ég mótmælti því.""",
            """Hann sagði: Þú ert „fífl“! Ég mótmælti því.""",
        ),
        (
            """Hann sagði: Þú ert «fífl»! Ég mótmælti því.""",
            """Hann sagði: Þú ert „fífl“! Ég mótmælti því.""",
        ),
        (
            """Hann sagði: ´Þú ert fífl´! Farðu í 3ja sinn.""",
            """Hann sagði: ‚Þú ert fífl‘! Farðu í 3ja sinn.""",
        ),
        (
            """Hann sagði: ´Þú ert fífl´! Farðu í 1sta sinn.""",
            """Hann sagði: ‚Þú ert fífl‘! Farðu í 1sta sinn.""",
        ),
        (
            """Hann sagði: ´Þú ert fífl´! Farðu 2svar í bað.""",
            """Hann sagði: ‚Þú ert fífl‘! Farðu 2svar í bað.""",
        ),
        (
            """Ég keypti 4ra herbergja íbúð á verði 2ja herbergja.""",
            """Ég keypti 4ra herbergja íbúð á verði 2ja herbergja.""",
        ),
        (
            """Hann sagði: Þú ert ´fífl´! Hringdu í 7771234.""",
            """Hann sagði: Þú ert ‚fífl‘! Hringdu í 7771234."""
        ),
        (
            """Hann sagði: Þú ert (´fífl´)! Ég mótmælti því.""",
            """Hann sagði: Þú ert (‘ fífl‘)! Ég mótmælti því.""",  # !!!
        ),
        (
            """Hann "gaf" mér 10,780.65 dollara.""",
            """Hann „gaf“ mér 10,780.65 dollara."""
        ),
        (
            """Hann "gaf" mér €10,780.65.""",
            """Hann „gaf“ mér €10,780.65.""",
        ),
        (
            """Hann "gaf" mér €10.780,65.""",
            """Hann „gaf“ mér €10.780,65.""",
        ),
    ]
    SENT_KLUDGY_ORDINALS_MODIFY = [
        (
            """Hann sagði: ´Þú ert fífl´! Farðu í 3ja herbergja íbúð.""",
            """Hann sagði: ‚Þú ert fífl‘! Farðu í þriggja herbergja íbúð.""",
        ),
        (
            """Hann sagði: ´Þú ert fífl´! Farðu í 1sta sinn.""",
            """Hann sagði: ‚Þú ert fífl‘! Farðu í fyrsta sinn.""",
        ),
        (
            """Hann sagði: ´Þú ert fífl´! Farðu 2svar í bað.""",
            """Hann sagði: ‚Þú ert fífl‘! Farðu tvisvar í bað.""",
        ),
        (
            """Ég keypti 4ra herbergja íbúð á verði 2ja herbergja.""",
            """Ég keypti fjögurra herbergja íbúð á verði tveggja herbergja.""",
        ),
    ]
    SENT_KLUDGY_ORDINALS_TRANSLATE = [
        (
            """Hann sagði: ´Þú ert fífl´! Farðu í 3ja sinn.""",
            """Hann sagði: ‚Þú ert fífl‘! Farðu í 3ja sinn.""",
        ),
        (
            """Hann sagði: ´Þú ert fífl´! Farðu í 1sta sinn.""",
            """Hann sagði: ‚Þú ert fífl‘! Farðu í 1sta sinn.""",
        ),
        (
            """Hann sagði: ´Þú ert fífl´! Farðu 2svar í bað.""",
            """Hann sagði: ‚Þú ert fífl‘! Farðu 2svar í bað.""",
        ),
        (
            """Ég keypti 4ra herbergja íbúð á verði 2ja herbergja.""",
            """Ég keypti 4ra herbergja íbúð á verði 2ja herbergja.""",
        ),
    ]
    SENT_CONVERT_NUMBERS = [
        (
            """Hann "gaf" mér 10,780.65 dollara.""",
            """Hann „gaf“ mér 10.780,65 dollara."""
        ),
        (
            """Hann "gaf" mér €10,780.65.""",
            """Hann „gaf“ mér €10.780,65."""
        ),
        (
            """Hann "gaf" mér €10.780,65.""",
            """Hann „gaf“ mér €10.780,65.""",
        ),
    ]
    for sent, correct in SENT:
        s = t.tokenize(sent)
        txt = t.detokenize(s, normalize=True)
        assert txt == correct
    for sent, correct in SENT_KLUDGY_ORDINALS_MODIFY:
        s = t.tokenize(sent, handle_kludgy_ordinals=t.KLUDGY_ORDINALS_MODIFY)
        txt = t.detokenize(s, normalize=True)
        assert txt == correct
    for sent, correct in SENT_KLUDGY_ORDINALS_TRANSLATE:
        s = t.tokenize(sent, handle_kludgy_ordinals=t.KLUDGY_ORDINALS_TRANSLATE)
        txt = t.detokenize(s, normalize=True)
        assert txt == correct
    for sent, correct in SENT_CONVERT_NUMBERS:
        s = t.tokenize(sent, convert_numbers=True)
        txt = t.detokenize(s, normalize=True)
        assert txt == correct


def test_correct_spaces():
    s = t.correct_spaces(
        "Frétt \n  dagsins:Jón\t ,Friðgeir og Páll ! 100,8  /  2  =   50.4"
    )
    assert s == "Frétt dagsins: Jón, Friðgeir og Páll! 100,8/2 = 50.4"
    s = t.correct_spaces(
        "Hitinn    var\n-7,4 \t gráður en   álverðið var  \n $10,348.55."
    )
    assert s == "Hitinn var -7,4 gráður en álverðið var $10,348.55."
    s = t.correct_spaces(
        "\n Breytingin var   +4,10 þingmenn \t  en dollarinn er nú á €1,3455  ."
    )
    assert s == "Breytingin var +4,10 þingmenn en dollarinn er nú á €1,3455."
    s = t.correct_spaces("Jón- sem var formaður — mótmælti málinu.")
    assert s == "Jón-sem var formaður—mótmælti málinu."
    s = t.correct_spaces("Það á   að geyma mjólkina við  20 ±  3 °C")
    assert s == "Það á að geyma mjólkina við 20±3° C"


def test_abbrev():
    tokens = list(t.tokenize("Ég las fréttina um IBM t.d. á Mbl."))
    assert tokens == [
        Tok(kind=TOK.S_BEGIN, txt=None, val=(0, None)),
        Tok(kind=TOK.WORD, txt="Ég", val=None),
        Tok(kind=TOK.WORD, txt="las", val=None),
        Tok(kind=TOK.WORD, txt="fréttina", val=None),
        Tok(kind=TOK.WORD, txt="um", val=None),
        Tok(
            kind=TOK.WORD,
            txt="IBM",
            val=[("International Business Machines", 0, "hk", "skst", "IBM", "-")],
        ),
        Tok(
            kind=TOK.WORD,
            txt="t.d.",
            val=[("til dæmis", 0, "ao", "frasi", "t.d.", "-")],
        ),
        Tok(kind=TOK.WORD, txt="á", val=None),
        Tok(
            kind=TOK.WORD,
            txt="Mbl",
            val=[("Morgunblaðið", 0, "hk", "skst", "Mbl", "-")],
        ),
        Tok(kind=TOK.PUNCTUATION, txt=".", val=(3, ".")),
        Tok(kind=TOK.S_END, txt=None, val=None),
    ]


def test_overlap():
    # Make sure that there is no overlap between the punctuation sets
    assert not(
        set(t.definitions.LEFT_PUNCTUATION)
        & set(t.definitions.RIGHT_PUNCTUATION)
        & set(t.definitions.CENTER_PUNCTUATION)
        & set(t.definitions.NONE_PUNCTUATION)
    )


def test_split_sentences():
    """ Test shallow tokenization """
    s = (
        "3.janúar sl. keypti   ég 64kWst rafbíl. Hann kostaði € 30.000.  \n"
        "200.000 manns mótmæltu.\n"
        "Hér byrjar ný setning"
    )
    g = t.split_into_sentences(s)
    sents = list(g)
    assert len(sents) == 4
    assert sents[0] == "3. janúar sl. keypti ég 64kWst rafbíl ."
    assert sents[1] == "Hann kostaði €30.000 ."
    assert sents[2] == "200.000 manns mótmæltu ."
    assert sents[3] == "Hér byrjar ný setning"

    # Test using a generator as input into split_into_sentences()
    s = (
        "3.janúar sl. keypti   ég 64kWst rafbíl. Hann kostaði € 30.000.  \n",
        "200.000 manns mótmæltu\n",
        "\n",
        "Hér byrjar ný setning\n",
    )

    def gen(s):
        for line in s:
            yield line

    g = t.split_into_sentences(gen(s))
    sents = list(g)
    assert len(sents) == 4
    assert sents[0] == "3. janúar sl. keypti ég 64kWst rafbíl ."
    assert sents[1] == "Hann kostaði €30.000 ."
    assert sents[2] == "200.000 manns mótmæltu"
    assert sents[3] == "Hér byrjar ný setning"

    # Test the normalize option
    s = (
        "Hún sagði: \"Þú ert leiðinlegur\"! Hann svaraði engu -- "
        "en hætti við ferðina.  \n"
    )
    g = t.split_into_sentences(s, normalize=True)
    sents = list(g)
    assert len(sents) == 2
    assert sents[0] == "Hún sagði : „ Þú ert leiðinlegur “ !"
    assert sents[1] == "Hann svaraði engu - - en hætti við ferðina ."
    g = t.split_into_sentences(s, normalize=False)
    sents = list(g)
    assert len(sents) == 2
    assert sents[0] == "Hún sagði : \" Þú ert leiðinlegur \" !"
    assert sents[1] == "Hann svaraði engu - - en hætti við ferðina ."


def test_normalization():
    toklist = list(t.tokenize("Hann sagði: \"Þú ert ágæt!\"."))
    assert t.text_from_tokens(toklist) == "Hann sagði : \" Þú ert ágæt ! \" ."
    assert (
        t.normalized_text_from_tokens(toklist) ==
        "Hann sagði : „ Þú ert ágæt ! “ ."
    )


if __name__ == "__main__":

    test_single_tokens()
    test_sentences()
    test_correct_spaces()
    test_correction()
    test_abbrev()
    test_overlap()
    test_split_sentences()
    test_normalization()<|MERGE_RESOLUTION|>--- conflicted
+++ resolved
@@ -388,23 +388,7 @@
         ("354 699 2422", [Tok(TOK.TELNO, "354 699 2422", ("699-2422", "354"))]),
         ("+354 699 2422", [Tok(TOK.TELNO, "+354 699 2422", ("699-2422", "+354"))]),
         ("12,3%", TOK.PERCENT),
-<<<<<<< HEAD
         ("12,3 %", [Tok(TOK.PERCENT, "12,3 %", (12.3, None, None))]),
-=======
-        ("12,3 %", [Tok(TOK.PERCENT, "12,3%", (12.3, None, None))]),
-        ("12,3 prósent",
-            [
-                Tok(TOK.NUMBER, "12,3", (12.3, None, None)),
-                Tok(TOK.WORD, "prósent", None),
-            ],
-        ),
-        ("12,3prósent",
-            [
-                Tok(TOK.NUMBER, "12,3", (12.3, None, None)),
-                Tok(TOK.WORD, "prósent", None),
-            ],
-        ),
->>>>>>> eb6a85e7
         ("http://www.greynir.is", TOK.URL),
         ("https://greynir.is", TOK.URL),
         ("https://pypi.org/project/tokenizer/", TOK.URL),
