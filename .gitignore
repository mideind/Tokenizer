--- conflicted
+++ resolved
@@ -113,10 +113,7 @@
 
 # mypy
 .mypy_cache/
-<<<<<<< HEAD
+mypy.ini
 
 # Vim swap files
-.*.swp
-=======
-mypy.ini
->>>>>>> a632fa83
+.*.swp