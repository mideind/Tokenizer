--- conflicted
+++ resolved
@@ -427,11 +427,8 @@
 MA = "Master of Arts" hk erl
 M.A. = "Master of Arts" hk erl
 MSc = "Master of Science" hk erl
-<<<<<<< HEAD
 M.Sc. = "Master of Science" hk erl
-=======
 M.S. = "Master of Science" hk erl
->>>>>>> 35747967
 MBA = "Master of Business Administration" hk erl
 M.B.A. = "Master of Business Administration" hk erl
 MPM = "Master of Project Management" hk erl
