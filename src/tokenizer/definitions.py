# -*- encoding: utf-8 -*-
"""

    Definitions used for tokenization of Icelandic text

    Copyright (C) 2020 Miðeind ehf.
    Original author: Vilhjálmur Þorsteinsson

    This software is licensed under the MIT License:

        Permission is hereby granted, free of charge, to any person
        obtaining a copy of this software and associated documentation
        files (the "Software"), to deal in the Software without restriction,
        including without limitation the rights to use, copy, modify, merge,
        publish, distribute, sublicense, and/or sell copies of the Software,
        and to permit persons to whom the Software is furnished to do so,
        subject to the following conditions:

        The above copyright notice and this permission notice shall be
        included in all copies or substantial portions of the Software.

        THE SOFTWARE IS PROVIDED "AS IS", WITHOUT WARRANTY OF ANY KIND,
        EXPRESS OR IMPLIED, INCLUDING BUT NOT LIMITED TO THE WARRANTIES OF
        MERCHANTABILITY, FITNESS FOR A PARTICULAR PURPOSE AND NONINFRINGEMENT.
        IN NO EVENT SHALL THE AUTHORS OR COPYRIGHT HOLDERS BE LIABLE FOR ANY
        CLAIM, DAMAGES OR OTHER LIABILITY, WHETHER IN AN ACTION OF CONTRACT,
        TORT OR OTHERWISE, ARISING FROM, OUT OF OR IN CONNECTION WITH THE
        SOFTWARE OR THE USE OR OTHER DEALINGS IN THE SOFTWARE.

"""

from __future__ import absolute_import
from __future__ import unicode_literals

import sys
import re


# Mask away difference between Python 2 and 3
if sys.version_info >= (3, 0):
    items = lambda d: d.items()
    keys = lambda d: d.keys()
    make_str = lambda s: s
    unicode_chr = lambda c: chr(c)
    is_str = lambda s: isinstance(s, str)
else:
    items = lambda d: d.iteritems()
    keys = lambda d: d.iterkeys()

    def make_str(s):
        if isinstance(s, unicode):
            return s
        # Assume that incoming byte strings are UTF-8 encoded
        return s.decode("utf-8")

    unicode_chr = lambda c: unichr(c)
    is_str = lambda s: isinstance(s, (unicode, str))


ACCENT = unicode_chr(769)
UMLAUT = unicode_chr(776)
SOFT_HYPHEN = unicode_chr(173)
ZEROWIDTH_SPACE = unicode_chr(8203)
ZEROWIDTH_NBSP = unicode_chr(65279)

# Preprocessing of unicode characters before tokenization
UNICODE_REPLACEMENTS = {
    # Translations of separate umlauts and accents to single glyphs.
    # The strings to the left in each tuple are two Unicode code
    # points: vowel + COMBINING ACUTE ACCENT (chr(769)) or
    # vowel + COMBINING DIAERESIS (chr(776)).
    "a" + ACCENT: "á",
    "a" + UMLAUT: "ä",
    "e" + ACCENT: "é",
    "e" + UMLAUT: "ë",
    "i" + ACCENT: "í",
    "o" + ACCENT: "ó",
    "u" + ACCENT: "ú",
    "u" + UMLAUT: "ü",
    "y" + ACCENT: "ý",
    "o" + UMLAUT: "ö",
    "A" + UMLAUT: "Ä",
    "A" + ACCENT: "Á",
    "E" + ACCENT: "É",
    "E" + UMLAUT: "Ë",
    "I" + ACCENT: "Í",
    "O" + ACCENT: "Ó",
    "U" + ACCENT: "Ú",
    "U" + UMLAUT: "Ü",
    "Y" + ACCENT: "Ý",
    "O" + UMLAUT: "Ö",
    # Also remove these unwanted characters
    SOFT_HYPHEN: "",
    ZEROWIDTH_SPACE: "",
    ZEROWIDTH_NBSP: "",
}
UNICODE_REGEX = re.compile(
    r"|".join(map(re.escape, keys(UNICODE_REPLACEMENTS))), re.UNICODE
)

# Hyphens are normalized to '-'
HYPHEN = "-"  # Normal hyphen
EN_DASH = "\u2013"  # "–"
EM_DASH = "\u2014"  # "—"

HYPHENS = HYPHEN + EN_DASH + EM_DASH

# Hyphens that may indicate composite words ('fjármála- og efnahagsráðuneyti')
COMPOSITE_HYPHENS = HYPHEN + EN_DASH
COMPOSITE_HYPHEN = EN_DASH

# Recognized punctuation
LEFT_PUNCTUATION = "([„‚«#$€£¥₽<"
RIGHT_PUNCTUATION = ".,:;)]!%‰?“»”’‛‘…>°"
CENTER_PUNCTUATION = '"*•&+=@©|'
<<<<<<< HEAD
NONE_PUNCTUATION = "/±'´~\\" + HYPHEN + EN_DASH + EM_DASH
=======
NONE_PUNCTUATION = "^/±'´~\\" + HYPHEN + EN_DASH + EM_DASH
>>>>>>> ec7cfd73
PUNCTUATION = (
    LEFT_PUNCTUATION + CENTER_PUNCTUATION + RIGHT_PUNCTUATION + NONE_PUNCTUATION
)
PUNCTUATION_REGEX = "[{0}]".format("|".join(re.escape(p) for p in PUNCTUATION))

# Punctuation types: left, center or right of word

TP_LEFT = 1  # Whitespace to the left
TP_CENTER = 2  # Whitespace to the left and right
TP_RIGHT = 3  # Whitespace to the right
TP_NONE = 4  # No whitespace
TP_WORD = 5  # Flexible whitespace depending on surroundings

# Matrix indicating correct spacing between tokens

TP_SPACE = (
    # Next token is:
    # LEFT  CENTER RIGHT   NONE   WORD
    # Last token was TP_LEFT:
    (False, True, False, False, False),
    # Last token was TP_CENTER:
    (True, True, True, True, True),
    # Last token was TP_RIGHT:
    (True, True, False, False, True),
    # Last token was TP_NONE:
    (False, True, False, False, False),
    # Last token was TP_WORD:
    (True, True, False, False, True),
)

# Punctuation that ends a sentence
END_OF_SENTENCE = frozenset([".", "?", "!", "…"])  # Removed […]
# Punctuation symbols that may additionally occur at the end of a sentence
SENTENCE_FINISHERS = frozenset([")", "]", "“", "»", "”", "’", '"', "[…]"])
# Punctuation symbols that may occur inside words
# Note that an EM_DASH is not allowed inside a word and will split words if present
PUNCT_INSIDE_WORD = frozenset([".", "'", "‘", "´", "’", HYPHEN, EN_DASH])
# Punctuation symbols that can end words
PUNCT_ENDING_WORD = frozenset(["'", "²", "³"])
# Punctuation symbols that may occur together
PUNCT_COMBINATIONS = frozenset(["?", "!", "…"])

# Single and double quotes
SQUOTES = "'‚‛‘´"
DQUOTES = '"“„”«»'

CLOCK_ABBREVS = frozenset(("kl", "kl.", "klukkan"))

# Allowed first digits in Icelandic telephone numbers
TELNO_PREFIXES = "45678"

# Known telephone country codes
COUNTRY_CODES = frozenset((
    "354", "+354", "00354",
))

# Words that can precede a year number; will be assimilated into the year token
YEAR_WORD = frozenset(("árið", "ársins", "árinu"))

# Characters that can start a numeric token
DIGITS_PREFIX = frozenset([d for d in "0123456789"])
SIGN_PREFIX = frozenset(("+", "-"))

# Month names and numbers
MONTHS = {
    "janúar": 1,
    "janúars": 1,
    "febrúar": 2,
    "febrúars": 2,
    "mars": 3,
    "apríl": 4,
    "apríls": 4,
    "maí": 5,
    "maís": 5,
    "júní": 6,
    "júnís": 6,
    "júlí": 7,
    "júlís": 7,
    "ágúst": 8,
    "ágústs": 8,
    "september": 9,
    "septembers": 9,
    "október": 10,
    "októbers": 10,
    "nóvember": 11,
    "nóvembers": 11,
    "desember": 12,
    "desembers": 12,
    "jan.": 1,
    "feb.": 2,
    "mar.": 3,
    "apr.": 4,
    "jún.": 6,
    "júl.": 7,
    "ág.": 8,
    "ágú.": 8,
    "sep.": 9,
    "sept.": 9,
    "okt.": 10,
    "nóv.": 11,
    "des.": 12,
    "jan": 1,
    "feb": 2,
    "mar": 3,
    "apr": 4,
    "jún": 6,
    "júl": 7,
    "ág": 8,
    "ágú": 8,
    "sep": 9,
    "sept": 9,
    "okt": 10,
    "nóv": 11,
    "des": 12,
}

# The masculine Icelandic name should not be identified as a month
MONTH_BLACKLIST = frozenset(("Ágúst",))

# Word forms that are not unambiguous as month names
AMBIGUOUS_MONTH_NAMES = frozenset(
    ("jan", "Jan", "mar", "Mar", "júl", "Júl", "des", "Des", "Ágúst")
)

# Max number of days in each month, indexed so that 1=January
DAYS_IN_MONTH = (0, 31, 29, 31, 30, 31, 30, 31, 31, 30, 31, 30, 31)

# Days of the month spelled out
# DAYS_OF_MONTH = {
#     "fyrsti": 1,
#     "fyrsta": 1,
#     "annar": 2,
#     "annan": 2,
#     "þriðji": 3,
#     "þriðja": 3,
#     "fjórði": 4,
#     "fjórða": 4,
#     "fimmti": 5,
#     "fimmta": 5,
#     "sjötti": 6,
#     "sjötta": 6,
#     "sjöundi": 7,
#     "sjöunda": 7,
#     "áttundi": 8,
#     "áttunda": 8,
#     "níundi": 9,
#     "níunda": 9,
#     "tíundi": 10,
#     "tíunda": 10,
#     "ellefti": 11,
#     "ellefta": 11,
#     "tólfti": 12,
#     "tólfta": 12,
#     "þrettándi": 13,
#     "þrettánda": 13,
#     "fjórtándi": 14,
#     "fjórtánda": 14,
#     "fimmtándi": 15,
#     "fimmtánda": 15,
#     "sextándi": 16,
#     "sextánda": 16,
#     "sautjándi": 17,
#     "sautjánda": 17,
#     "átjándi": 18,
#     "átjánda": 18,
#     "nítjándi": 19,
#     "nítjánda": 19,
#     "tuttugasti": 20,
#     "tuttugasta": 20,
#     "þrítugasti": 30,
#     "þrítugasta": 30,
# }

# Time of day expressions spelled out
CLOCK_NUMBERS = {
    "eitt": [1, 0, 0],
    "tvö": [2, 0, 0],
    "þrjú": [3, 0, 0],
    "fjögur": [4, 0, 0],
    "fimm": [5, 0, 0],
    "sex": [6, 0, 0],
    "sjö": [7, 0, 0],
    "átta": [8, 0, 0],
    "níu": [9, 0, 0],
    "tíu": [10, 0, 0],
    "ellefu": [11, 0, 0],
    "tólf": [12, 0, 0],
    "hálfeitt": [12, 30, 0],
    "hálftvö": [1, 30, 0],
    "hálfþrjú": [2, 30, 0],
    "hálffjögur": [3, 30, 0],
    "hálffimm": [4, 30, 0],
    "hálfsex": [5, 30, 0],
    "hálfsjö": [6, 30, 0],
    "hálfátta": [7, 30, 0],
    "hálfníu": [8, 30, 0],
    "hálftíu": [9, 30, 0],
    "hálfellefu": [10, 30, 0],
    "hálftólf": [11, 30, 0],
}

# Set of words only possible in temporal phrases
CLOCK_HALF = frozenset(
    [
        "hálfeitt",
        "hálftvö",
        "hálfþrjú",
        "hálffjögur",
        "hálffimm",
        "hálfsex",
        "hálfsjö",
        "hálfátta",
        "hálfníu",
        "hálftíu",
        "hálfellefu",
        "hálftólf",
    ]
)

# 'Current Era', 'Before Current Era'
CE = frozenset(("e.Kr", "e.Kr."))  # !!! Add AD and CE here?
BCE = frozenset(("f.Kr", "f.Kr."))  # !!! Add BCE here?
CE_BCE = CE | BCE

# Supported ISO 4217 currency codes
CURRENCY_ABBREV = frozenset(
    (
        "ISK",  # Icelandic króna
        "DKK",  # Danish krone
        "NOK",  # Norwegian krone
        "SEK",  # Swedish krona
        "GBP",  # British pounds sterling
        "USD",  # US dollar
        "EUR",  # Euro
        "CAD",  # Canadian dollar
        "AUD",  # Australian dollar
        "CHF",  # Swiss franc
        "JPY",  # Japanese yen
        "PLN",  # Polish złoty
        "RUB",  # Russian ruble
        "CZK",  # Czech koruna
        "INR",  # Indian rupee
        "IDR",  # Indonesian rupiah
        "CNY",  # Chinese renminbi
        "RMB",  # Chinese renminbi (alternate)
        "HKD",  # Hong Kong dollar
        "NZD",  # New Zealand dollar
        "SGD",  # Singapore dollar
        "MXN",  # Mexican peso
        "ZAR",  # South African rand
    )
)

# Map symbols to currency abbreviations
CURRENCY_SYMBOLS = {
    "$": "USD",
    "€": "EUR",
    "£": "GBP",
    "¥": "JPY",  # Also used for China's renminbi (yuan)
    "₽": "RUB",  # Russian ruble
}

# Single-character vulgar fractions in Unicode
SINGLECHAR_FRACTIONS = "↉⅒⅑⅛⅐⅙⅕¼⅓½⅖⅔⅜⅗¾⅘⅝⅚⅞"

# Derived unit : (base SI unit, conversion factor/function)
SI_UNITS = {
    # Distance
    "m": ("m", 1.0),
    "mm": ("m", 1.0e-3),
    "μm": ("m", 1.0e-6),
    "cm": ("m", 1.0e-2),
    "sm": ("m", 1.0e-2),
    "km": ("m", 1.0e3),
    "ft": ("m", 0.3048),  # feet
    "mi": ("m", 1609.34),  # miles
    # Area
    "m²": ("m²", 1.0),
    "fm": ("m²", 1.0),
    "km²": ("m²", 1.0e6),
    "cm²": ("m²", 1.0e-2),
    "ha": ("m²", 1.0e4),
    # Volume
    "m³": ("m³", 1.0),
    "cm³": ("m³", 1.0e-6),
    "km³": ("m³", 1.0e9),
    "l": ("m³", 1.0e-3),
    "ltr": ("m³", 1.0e-3),
    "dl": ("m³", 1.0e-4),
    "cl": ("m³", 1.0e-5),
    "ml": ("m³", 1.0e-6),
    "gal": ("m³", 3.78541e-3),
    "bbl": ("m³", 158.987294928e-3),
    # Temperature
    "K": ("K", 1.0),
    "°K": ("K", 1.0),  # Strictly speaking this should be K, not °K
    "°C": ("K", lambda x: x + 273.15),
    "°F": ("K", lambda x: (x + 459.67) * 5 / 9),
    # Mass
    "g": ("kg", 1.0e-3),
    "gr": ("kg", 1.0e-3),
    "kg": ("kg", 1.0),
    "t": ("kg", 1.0e3),
    "mg": ("kg", 1.0e-6),
    "μg": ("kg", 1.0e-9),
    "tn": ("kg", 1.0e3),
    "lb": ("kg", 0.453592),
    # Duration
    "s": ("s", 1.0),
    "ms": ("s", 1.0e-3),
    "μs": ("s", 1.0e-6),
    "klst": ("s", 3600.0),
    "mín": ("s", 60.0),
    # Force
    "N": ("N", 1.0),
    "kN": ("N", 1.0e3),
    # Energy
    "Nm": ("J", 1.0),
    "J": ("J", 1.0),
    "kJ": ("J", 1.0e3),
    "MJ": ("J", 1.0e6),
    "GJ": ("J", 1.0e9),
    "TJ": ("J", 1.0e12),
    "kWh": ("J", 3.6e6),
    "MWh": ("J", 3.6e9),
    "kWst": ("J", 3.6e6),
    "MWst": ("J", 3.6e9),
    "kcal": ("J", 4184),
    "cal": ("J", 4.184),
    # Power
    "W": ("W", 1.0),
    "mW": ("W", 1.0e-3),
    "kW": ("W", 1.0e3),
    "MW": ("W", 1.0e6),
    "GW": ("W", 1.0e9),
    "TW": ("W", 1.0e12),
    # Electric potential
    "V": ("V", 1.0),
    "mV": ("V", 1.0e-3),
    "kV": ("V", 1.0e3),
    # Electric current
    "A": ("A", 1.0),
    "mA": ("A", 1.0e-3),
    # Frequency
    "Hz": ("Hz", 1.0),
    "kHz": ("Hz", 1.0e3),
    "MHz": ("Hz", 1.0e6),
    "GHz": ("Hz", 1.0e9),
    # Pressure
    "Pa": ("Pa", 1.0),
    "hPa": ("Pa", 1.0e2),
    # Angle
    "°": ("°", 1.0),  # Degree
    # Percentage and promille
    "%": ("%", 1.0),
    "‰": ("‰", 0.1),
}

DIRECTIONS = {
    "N": "Norður",
}

SI_UNITS_SET = frozenset(keys(SI_UNITS))
SI_UNITS_REGEX_STRING = r"|".join(
    map(
        # If the unit ends with a letter, don't allow the next character
        # after it to be a letter (i.e. don't match '220Volts' as '220V')
        lambda unit: unit + r"(?!\w)" if unit[-1].isalpha() else unit,
        # Sort in descending order by length, so that longer strings
        # are matched before shorter ones
        sorted(keys(SI_UNITS), key=lambda s: len(s), reverse=True)
    )
)
SI_UNITS_REGEX = re.compile(r"({0})".format(SI_UNITS_REGEX_STRING), re.UNICODE)

CURRENCY_REGEX_STRING = r"|".join(
    map(
        # Sort in descending order by length, so that longer strings
        # are matched before shorter ones
        re.escape,
        sorted(keys(CURRENCY_SYMBOLS), key=lambda s: len(s), reverse=True)
    )
)

# Combined pattern regex for SI units, percentage, promille and currency symbols
UNIT_REGEX_STRING = SI_UNITS_REGEX_STRING + r"|" + CURRENCY_REGEX_STRING

# Icelandic-style number, followed by a unit
NUM_WITH_UNIT_REGEX1 = re.compile(
    r"([-+]?\d+(\.\d\d\d)*(,\d+)?)({0})".format(UNIT_REGEX_STRING),
    re.UNICODE
)

# English-style number, followed by a unit
NUM_WITH_UNIT_REGEX2 = re.compile(
    r"([-+]?\d+(,\d\d\d)*(\.\d+)?)({0})".format(UNIT_REGEX_STRING),
    re.UNICODE
)

# One or more digits, followed by a unicode vulgar fraction char (e.g. '2½')
# and a unit (SI, percent or currency symbol)
NUM_WITH_UNIT_REGEX3 = re.compile(
    r"(\d+)([\u00BC-\u00BE\u2150-\u215E])({0})".format(UNIT_REGEX_STRING),
    re.UNICODE
)


# If the handle_kludgy_ordinals option is set to
# KLUDGY_ORDINALS_PASS_THROUGH, we do not convert
# kludgy ordinals but pass them through as word tokens.
KLUDGY_ORDINALS_PASS_THROUGH = 0
# If the handle_kludgy_ordinals option is set to
# KLUDGY_ORDINALS_MODIFY, we convert '1sti' to 'fyrsti', etc.,
# and return the modified word as a token.
KLUDGY_ORDINALS_MODIFY = 1
# If the handle_kludgy_ordinals option is set to
# KLUDGY_ORDINALS_TRANSLATE, we convert '1sti' to TOK.Ordinal('1sti', 1), etc.,
# but otherwise pass the original word through as a word token ('2ja').
KLUDGY_ORDINALS_TRANSLATE = 2

# Incorrectly written ('kludgy') ordinals
ORDINAL_ERRORS = {
    "1sti": "fyrsti",
    "1sta": "fyrsta",
    "1stu": "fyrstu",
    "3ji": "þriðji",
    # "3ja": "þriðja",  # þriggja
    "3ju": "þriðju",
    "4ði": "fjórði",
    "4ða": "fjórða",
    "4ðu": "fjórðu",
    "5ti": "fimmti",
    "5ta": "fimmta",
    "5tu": "fimmtu",
    "2svar": "tvisvar",
    "3svar": "þrisvar",
    "2ja": "tveggja",
    "3ja": "þriggja",
    "4ra": "fjögurra",
}

# Translations of kludgy ordinal words into numbers
ORDINAL_NUMBERS = {
    "1sti": 1,
    "1sta": 1,
    "1stu": 1,
    "3ji": 3,
    "3ja": 3,
    "3ju": 3,
    "4ði": 4,
    "4ða": 4,
    "4ðu": 4,
    "5ti": 5,
    "5ta": 5,
    "5tu": 5
}

# Handling of Roman numerals

RE_ROMAN_NUMERAL = re.compile(
    r"^M{0,4}(CM|CD|D?C{0,3})(XC|XL|L?X{0,3})(IX|IV|V?I{0,3})$"
)

ROMAN_NUMERAL_MAP = tuple(
    zip(
        (1000, 900, 500, 400, 100, 90, 50, 40, 10, 9, 5, 4, 1),
        ("M", "CM", "D", "CD", "C", "XC", "L", "XL", "X", "IX", "V", "IV", "I"),
    )
)


def roman_to_int(s):
    """ Quick and dirty conversion of an already validated Roman numeral to integer """
    # Adapted from http://code.activestate.com/recipes/81611-roman-numerals/
    i = result = 0
    for integer, numeral in ROMAN_NUMERAL_MAP:
        while s[i : i + len(numeral)] == numeral:
            result += integer
            i += len(numeral)
    assert i == len(s)
    return result


# Recognize words that multiply numbers
MULTIPLIERS = {
    # "núll": 0,
    # "hálfur": 0.5,
    # "helmingur": 0.5,
    # "þriðjungur": 1.0 / 3,
    # "fjórðungur": 1.0 / 4,
    # "fimmtungur": 1.0 / 5,
    "einn": 1,
    "tveir": 2,
    "þrír": 3,
    "fjórir": 4,
    "fimm": 5,
    "sex": 6,
    "sjö": 7,
    "átta": 8,
    "níu": 9,
    "tíu": 10,
    "ellefu": 11,
    "tólf": 12,
    "þrettán": 13,
    "fjórtán": 14,
    "fimmtán": 15,
    "sextán": 16,
    "sautján": 17,
    "seytján": 17,
    "átján": 18,
    "nítján": 19,
    "tuttugu": 20,
    "þrjátíu": 30,
    "fjörutíu": 40,
    "fimmtíu": 50,
    "sextíu": 60,
    "sjötíu": 70,
    "áttatíu": 80,
    "níutíu": 90,
    # "par": 2,
    # "tugur": 10,
    # "tylft": 12,
    "hundrað": 100,
    "þúsund": 1000,  # !!! Bæði hk og kvk!
    "þús.": 1000,
    "milljón": 1e6,
    "milla": 1e6,
    "millj.": 1e6,
    "mljó.": 1e6,
    "milljarður": 1e9,
    "miljarður": 1e9,
    "ma.": 1e9,
    "mrð.": 1e9,
}

# Recognize words for percentages
PERCENTAGES = {
    "prósent": 1,
    "prósenta": 1,
    "prósenti": 1,
    "prósents": 1,
    "prósentur": 1,
    "prósentum": 1,
    "hundraðshluti": 1,
    "hundraðshluta": 1,
    "hundraðshlutar": 1,
    "hundraðshlutum": 1,
    "prósentustig": 1,
    "prósentustigi": 1,
    "prósentustigs": 1,
    "prósentustigum": 1,
    "prósentustiga": 1,
}

# Amount abbreviations including 'kr' for the ISK
# Corresponding abbreviations are found in Abbrev.conf
AMOUNT_ABBREV = {
    "kr.": 1,
    "kr": 1,
    "krónur": 1,
    "þ.kr.": 1e3,
    "þ.kr": 1e3,
    "þús.kr.": 1e3,
    "þús.kr": 1e3,
    "m.kr.": 1e6,
    "m.kr": 1e6,
    "mkr.": 1e6,
    "mkr": 1e6,
    "millj.kr.": 1e6,
    "millj.kr": 1e6,
    "mljó.kr.": 1e6,
    "mljó.kr": 1e6,
    "ma.kr.": 1e9,
    "ma.kr": 1e9,
    "mö.kr.": 1e9,
    "mö.kr": 1e9,
    "mlja.kr.": 1e9,
    "mlja.kr": 1e9,
}

# Króna amount strings allowed before a number, e.g. "kr. 9.900"
ISK_AMOUNT_PRECEDING = frozenset(("kr.", "kr", "krónur"))

# URL prefixes. Note that this list should not contain www since
# www.something.com is a domain token, not a URL token.
URL_PREFIXES = ("http://", "https://", "file://")

TOP_LEVEL_DOMAINS = frozenset(
    (
        "com",
        "org",
        "net",
        "edu",
        "gov",
        "mil",
        "int",
        "arpa",
        "eu",
        "biz",
        "info",
        "xyz",
        "online",
        "site",
        "tech",
        "top",
        "space",
        "news",
        "pro",
        "club",
        "loan",
        "win",
        "vip",
        "icu",
        "app",
        "blog",
        "shop",
        "work",
        "ltd",
        "mobi",
        "live",
        "store",
        "gdn",
        # ccTLDs
        "ac",
        "ad",
        "ae",
        "af",
        "ag",
        "ai",
        "al",
        "am",
        "ao",
        "aq",
        "ar",
        "as",
        "at",
        "au",
        "aw",
        "ax",
        "az",
        "ba",
        "bb",
        "bd",
        "be",
        "bf",
        "bg",
        "bh",
        "bi",
        "bj",
        "bm",
        "bn",
        "bo",
        "br",
        "bs",
        "bt",
        "bw",
        "by",
        "bz",
        "ca",
        "cc",
        "cd",
        "cf",
        "cg",
        "ch",
        "ci",
        "ck",
        "cl",
        "cm",
        "cn",
        "co",
        "cr",
        "cu",
        "cv",
        "cw",
        "cx",
        "cy",
        "cz",
        "de",
        "dj",
        "dk",
        "dm",
        "do",
        "dz",
        "ec",
        "ee",
        "eg",
        "er",
        "es",
        "et",
        "eu",
        "fi",
        "fj",
        "fk",
        "fm",
        "fo",
        "fr",
        "ga",
        "gd",
        "ge",
        "gf",
        "gg",
        "gh",
        "gi",
        "gl",
        "gm",
        "gn",
        "gp",
        "gq",
        "gr",
        "gs",
        "gt",
        "gu",
        "gw",
        "gy",
        "hk",
        "hm",
        "hn",
        "hr",
        "ht",
        "hu",
        "id",
        "ie",
        "il",
        "im",
        "in",
        "io",
        "iq",
        "ir",
        "is",
        "it",
        "je",
        "jm",
        "jo",
        "jp",
        "ke",
        "kg",
        "kh",
        "ki",
        "km",
        "kn",
        "kp",
        # "kr", # Gives us trouble with "kr" abbreviation (e.g. "þús.kr" is a legitimate domain name)
        "kw",
        "ky",
        "kz",
        "la",
        "lb",
        "lc",
        "li",
        "lk",
        "lr",
        "ls",
        "lt",
        "lu",
        "lv",
        "ly",
        "ma",
        "mc",
        "md",
        "me",
        "mg",
        "mh",
        "mk",
        "ml",
        "mm",
        "mn",
        "mo",
        "mp",
        "mq",
        "mr",
        "ms",
        "mt",
        "mu",
        "mv",
        "mw",
        "mx",
        "my",
        "mz",
        "na",
        "nc",
        "ne",
        "nf",
        "ng",
        "ni",
        "nl",
        "no",
        "np",
        "nr",
        "nu",
        "nz",
        "om",
        "pa",
        "pe",
        "pf",
        "pg",
        "ph",
        "pk",
        "pl",
        "pm",
        "pn",
        "pr",
        "ps",
        "pt",
        "pw",
        "py",
        "qa",
        "re",
        "ro",
        "rs",
        "ru",
        "rw",
        "sa",
        "sb",
        "sc",
        "sd",
        "se",
        "sg",
        "sh",
        "si",
        "sk",
        "sl",
        "sm",
        "sn",
        "so",
        "sr",
        "ss",
        "st",
        "sv",
        "sx",
        "sy",
        "sz",
        "tc",
        "td",
        "tf",
        "tg",
        "th",
        "tj",
        "tk",
        "tl",
        "tm",
        "tn",
        "to",
        "tr",
        "tt",
        "tv",
        "tw",
        "tz",
        "ua",
        "ug",
        "uk",
        "us",
        "uy",
        "uz",
        "va",
        "vc",
        "ve",
        "vg",
        "vi",
        "vn",
        "vu",
        "wf",
        "ws",
        "ye",
        "yt",
        "za",
        "zm",
        "zw",
    )
)

# Regex to recognise domain names
MIN_DOMAIN_LENGTH = 4  # E.g. "t.co"
DOMAIN_REGEX = re.compile(
    r"({0})({1}*)$".format(
        r"|".join(r"\w\." + d for d in map(re.escape, TOP_LEVEL_DOMAINS)),
        PUNCTUATION_REGEX,
    ),
    re.UNICODE,
)

# A list of the symbols of the natural elements.
# Note that single-letter symbols should follow two-letter symbols,
# so that regexes do not match the single-letter ones greedily before
# the two-letter ones.
ELEMENTS = (
    "Ac",
    "Ag",
    "Al",
    "Am",
    "Ar",
    "As",
    "At",
    "Au",
    "Ba",
    "Be",
    "Bh",
    "Bi",
    "Bk",
    "Br",
    "B",
    "Ca",
    "Cd",
    "Ce",
    "Cf",
    "Cl",
    "Cm",
    "Cn",
    "Co",
    "Cr",
    "Cs",
    "Cu",
    "C",
    "Db",
    "Ds",
    "Dy",
    "Er",
    "Es",
    "Eu",
    "Fe",
    "Fl",
    "Fm",
    "Fr",
    "F",
    "Ga",
    "Gd",
    "Ge",
    "He",
    "Hf",
    "Hg",
    "Ho",
    "Hs",
    "H",
    "In",
    "Ir",
    "I",
    "Kr",
    "K",
    "La",
    "Li",
    "Lr",
    "Lu",
    "Lv",
    "Mc",
    "Md",
    "Mg",
    "Mn",
    "Mo",
    "Mt",
    "Na",
    "Nb",
    "Nd",
    "Ne",
    "Nh",
    "Ni",
    "No",
    "Np",
    "N",
    "Og",
    "Os",
    "O",
    "Pa",
    "Pb",
    "Pd",
    "Pm",
    "Po",
    "Pr",
    "Pt",
    "Pu",
    "P",
    "Ra",
    "Rb",
    "Re",
    "Rf",
    "Rg",
    "Rh",
    "Rn",
    "Ru",
    "Sb",
    "Sc",
    "Se",
    "Sg",
    "Si",
    "Sm",
    "Sn",
    "Sr",
    "S",
    "Ta",
    "Tb",
    "Tc",
    "Te",
    "Th",
    "Ti",
    "Tl",
    "Tm",
    "Ts",
    "U",
    "V",
    "W",
    "Xe",
    "Yb",
    "Y",
    "Zn",
    "Zr",
)

# Regex to recognize molecules ('H2SO4')
# Note that we place a further constraint on the token so that
# it must contain at least one digit to qualify as a molecular formula
ELEMENTS_REGEX = r"|".join(ELEMENTS)
MOLECULE_REGEX = re.compile(r"^(({0})+\d*)+".format(ELEMENTS_REGEX))
MOLECULE_FILTER = re.compile(r"\d")


# Validation of Icelandic social security numbers
KT_MAGIC = [3, 2, 7, 6, 5, 4, 0, 3, 2]


def valid_ssn(kt):
    """ Validate Icelandic social security number """
    if not kt or len(kt) != 11 or kt[6] != "-":
        return False
    m = 11 - sum((ord(kt[i]) - 48) * KT_MAGIC[i] for i in range(9)) % 11
    c = ord(kt[9]) - 48
    return m == 11 if c == 0 else m == c<|MERGE_RESOLUTION|>--- conflicted
+++ resolved
@@ -113,11 +113,7 @@
 LEFT_PUNCTUATION = "([„‚«#$€£¥₽<"
 RIGHT_PUNCTUATION = ".,:;)]!%‰?“»”’‛‘…>°"
 CENTER_PUNCTUATION = '"*•&+=@©|'
-<<<<<<< HEAD
-NONE_PUNCTUATION = "/±'´~\\" + HYPHEN + EN_DASH + EM_DASH
-=======
 NONE_PUNCTUATION = "^/±'´~\\" + HYPHEN + EN_DASH + EM_DASH
->>>>>>> ec7cfd73
 PUNCTUATION = (
     LEFT_PUNCTUATION + CENTER_PUNCTUATION + RIGHT_PUNCTUATION + NONE_PUNCTUATION
 )
