# -*- encoding: utf-8 -*-
"""

    Tokenizer for Icelandic text

    Copyright (C) 2021 Miðeind ehf.
    Original author: Vilhjálmur Þorsteinsson

    This software is licensed under the MIT License:

        Permission is hereby granted, free of charge, to any person
        obtaining a copy of this software and associated documentation
        files (the "Software"), to deal in the Software without restriction,
        including without limitation the rights to use, copy, modify, merge,
        publish, distribute, sublicense, and/or sell copies of the Software,
        and to permit persons to whom the Software is furnished to do so,
        subject to the following conditions:

        The above copyright notice and this permission notice shall be
        included in all copies or substantial portions of the Software.

        THE SOFTWARE IS PROVIDED "AS IS", WITHOUT WARRANTY OF ANY KIND,
        EXPRESS OR IMPLIED, INCLUDING BUT NOT LIMITED TO THE WARRANTIES OF
        MERCHANTABILITY, FITNESS FOR A PARTICULAR PURPOSE AND NONINFRINGEMENT.
        IN NO EVENT SHALL THE AUTHORS OR COPYRIGHT HOLDERS BE LIABLE FOR ANY
        CLAIM, DAMAGES OR OTHER LIABILITY, WHETHER IN AN ACTION OF CONTRACT,
        TORT OR OTHERWISE, ARISING FROM, OUT OF OR IN CONNECTION WITH THE
        SOFTWARE OR THE USE OR OTHER DEALINGS IN THE SOFTWARE.


    The function tokenize() consumes a text string and
    returns a generator of tokens. Each token is a
    named tuple, having the form (kind, txt, val),
    where kind is one of the constants specified in the
    TOK class, txt is the original source text,
    and val contains auxiliary information
    depending on the token type (such as the meaning of
    an abbreviation, or the day, month and year for dates).

"""

from __future__ import absolute_import
from __future__ import unicode_literals

from typing import Any, List, Optional

import re
import datetime
import unicodedata

from .abbrev import Abbreviations

# pylint: disable=unused-wildcard-import
from .definitions import *


class Tok:

    def __init__(self, kind: int, txt: str, val: Any, original: Optional[str] = None, origin_spans: Optional[List[int]] = None):
        # Type of token
        self.kind = kind
        # Text of the token
        self.txt = txt
        # Value of the token (e.g. if it is a date or currency)
        self.val = val
        # The full original string of this token
        # If this is None then we're not tracking origins
        self.original = original
        # Each index in origin_spans maps from 'txt' (which may have substitutions) to 'original'
        # This is required to preserve 'original' correctly when splitting
        self.origin_spans = origin_spans


    def __eq__(self, other: Any):
        if not isinstance(other, Tok):
            return False

        return self.kind == other.kind \
            and self.txt == other.txt \
            and self.val == other.val \
            and self.original == other.original \
            and self.origin_spans == other.origin_spans


    def split(self, pos: int):
        """ Split this token into two at 'pos'.
            The first token returned will have 'pos' characters and the second one will have the rest.
        """
        # TODO: What happens if you split a token that has txt=="" and original!=""?
        # TODO: What should we do with val?

        if self._is_tracking_original():
            if pos >= len(self.origin_spans):
                l = Tok(self.kind, self.txt, self.val, self.original, self.origin_spans)
                r = Tok(self.kind, "", None, "", [])
            else:
                l = Tok(self.kind, self.txt[:pos], self.val,
                        self.original[:self.origin_spans[pos]], self.origin_spans[:pos])
                r = Tok(self.kind, self.txt[pos:], self.val,
                        self.original[self.origin_spans[pos]:],
                        [x-self.origin_spans[pos] for x in self.origin_spans[pos:]])
        else:
            l = Tok(self.kind, self.txt[:pos], self.val)
            r = Tok(self.kind, self.txt[pos:], self.val)

        return l, r


    def substitute(self, span, new):
        """ Substitute a span with a single or empty character 'new'. """
        self.txt = self.txt[:span[0]] + new + self.txt[span[1]:]
        if self._is_tracking_original():
            # Remove origin entries that correspond to characters that are gone.
            self.origin_spans = self.origin_spans[:span[0]+len(new)] + self.origin_spans[span[1]:]


    def substitute_longer(self, span, new):
        """ Substitute a span with a potentially longer string.
            This tracks origin differently from the regular substitution function.
            Due to the inobviousness of how to assign origin to the new string we simply
            make it have an empty origin.
            This will probably cause some weirdness if this string later gets split or substituted
            but I don't think that ever happens in the current implementation.
        """
        self.txt = self.txt[:span[0]] + new + self.txt[span[1]:]

        if self._is_tracking_original():
            head = self.origin_spans[:span[0]]
            tail = self.origin_spans[span[1]:]

            # The origin span of the new stuff will be of length 0 since we can't
            # proprely attribute it to individual characters in the original string.

            if len(tail) == 0:
                # We're replacing the end of the string
                # Can't pick the next element after the removed string since it doesn't exist
                # Use the length instead
                new_origin = len(self.original)
            else:
                new_origin = self.origin_spans[span[1]]

            self.origin_spans = head + [new_origin]*len(new) + tail


    def substitute_all(self, old_str, new_char):
        """ Substitute all occurrences of 'old_str' with 'new_char'.
            The new character may be empty.
        """
        # NOTE: This implementation is worst-case-quadratic in the length of the token text.
        #       Fortunately tokens are almost always (?) short so this is an acceptable tradeoff
        #       for a dead simple implementation.
        # TODO: Support arbitrary length substitutions? What does that do to origin tracking?

        assert len(new_char) == 0 or len(new_char) == 1, f"'new_char' ({new_char}) was too long."

        while True:
            i = self.txt.find(old_str)
            if i == -1:
                # No occurences of 'old_str' remain
                break
            self.substitute((i, i+len(old_str)), new_char)


    def concatenate(self, other, *, separator="", metadata_from_other=False):
        """ Return a new token that consists of self with other concatenated to the end.
            A separator can optionally be supplied.
            The new token will have metadata (kind and val) from self unless 'metadata_from_other' is True.
        """
        new_kind = self.kind if not metadata_from_other else other.kind
        new_val = self.val if not metadata_from_other else other.val

        self_txt = self.txt if self.txt else ""
        other_txt = other.txt if other.txt else ""
        new_txt = self_txt + separator + other_txt

        self_original = self.original if self.original else ""
        other_original = other.original if other.original else ""
        new_original = self_original + other_original

        self_origin_spans = self.origin_spans if self.origin_spans else []
        other_origin_spans = other.origin_spans if other.origin_spans else []
        separator_origin_spans = [len(self_original)]*len(separator) if len(other_origin_spans) > 0 else []
        new_origin_spans = self_origin_spans \
                + separator_origin_spans \
                + [i + len(self_original) for i in other_origin_spans]

        return Tok(new_kind, new_txt, new_val, new_original, new_origin_spans)


    def _is_tracking_original(self):
        """ Return true iff this instance is tracking origin spans. """
        return self.original is not None and self.origin_spans is not None


    def __getitem__(self, i):
        """ Backwards compatibility for when Tok was a namedtuple. """
        if not isinstance(i, int):
            raise NotImplementedError("Tok can only be indexed by int")
        if i == 0:
            return self.kind
        elif i == 1:
            return self.txt
        elif i == 2:
            return self.val
        else:
            raise IndexError("Tok can only be indexed by 0, 1 or 2")


    def __repr__(self):
        def quoted_string_repr(obj):
            if type(obj) == str:
                return f'"{obj}"'
            else:
                return str(obj)

        return f'Tok({self.kind}, {quoted_string_repr(self.txt)}, ' \
               f'{self.val}, {quoted_string_repr(self.original)}, {self.origin_spans})'



class TOK:
    """
    The TOK class contains constants that define token types and
    constructors for creating token instances.

    Each of the various constructors can accept as first parameter either
    a string or a Tok object.
    
    The string version is the old one (from versions 2 and earlier).
    These take in a string and sometimes value and return a token with
    that string and value.
    This should be preserved while there are downstream users that depend on
    this behavior. The tokenizer does not use this internally.
    
    The Tok version of the constructors isn't really a constructor but rather
    a converter. It takes in a token and returns a token with the given type 
    and value but preserves other attributes, in particular origin tracking.
    Note that the current version modifies the input and returns it again.
    This particular detail should not be depended on (assume the input is eaten
    and something new is returned).
    
    If, at some point, we can be reasonably certain that downstream users are
    not using the string version any more we should consider removing it.
    """

    # Token types

    # Raw minimally processed token
    RAW = -1

    # Punctuation
    PUNCTUATION = 1
    # Time hh:mm:ss
    TIME = 2
    # Date yyyy-mm-dd
    DATE = 3
    # Year, four digits
    YEAR = 4
    # Number, integer or real
    NUMBER = 5
    # Word, which may contain hyphens and apostrophes
    WORD = 6
    # Telephone number: 7 digits, eventually preceded by country code
    TELNO = 7
    # Percentage (number followed by percent or promille sign)
    PERCENT = 8
    # A Uniform Resource Locator (URL): https://example.com/path?p=100
    URL = 9
    # An ordinal number, eventually using Roman numerals (1., XVII.)
    ORDINAL = 10
    # A timestamp (not emitted by Tokenizer)
    TIMESTAMP = 11
    # A currency sign or code
    CURRENCY = 12
    # An amount, i.e. a quantity with a currency code
    AMOUNT = 13
    # Person name (not used by Tokenizer)
    PERSON = 14
    # E-mail address (somebody@somewhere.com)
    EMAIL = 15
    # Entity name (not used by Tokenizer)
    ENTITY = 16
    # Unknown token type
    UNKNOWN = 17
    # Absolute date
    DATEABS = 18
    # Relative date
    DATEREL = 19
    # Absolute time stamp, yyyy-mm-dd hh:mm:ss
    TIMESTAMPABS = 20
    # Relative time stamp, yyyy-mm-dd hh:mm:ss
    # where at least of yyyy, mm or dd is missing
    TIMESTAMPREL = 21
    # A measured quantity with its unit (220V, 0.5 km)
    MEASUREMENT = 22
    # Number followed by letter (a-z), often seen in addresses (Skógarstígur 4B)
    NUMWLETTER = 23
    # Internet domain name (an.example.com)
    DOMAIN = 24
    # Hash tag (#metoo)
    HASHTAG = 25
    # Chemical compound ('H2SO4')
    MOLECULE = 26
    # Social security number ('kennitala')
    SSN = 27
    # Social media user name ('@username_123')
    USERNAME = 28
    # Serial number ('394-8362')
    SERIALNUMBER = 29
    # Company name ('Google Inc.')
    COMPANY = 30
    # Sentence split token
    S_SPLIT = 10000
    # Paragraph begin
    P_BEGIN = 10001
    # Paragraph end
    P_END = 10002
    # Sentence begin
    S_BEGIN = 11001
    # Sentence end
    S_END = 11002
    # End sentinel
    X_END = 12001

    END = frozenset((P_END, S_END, X_END, S_SPLIT))
    TEXT = frozenset((WORD, PERSON, ENTITY, MOLECULE, COMPANY))
    TEXT_EXCL_PERSON = frozenset((WORD, ENTITY, MOLECULE, COMPANY))

    # Token descriptive names

    descr = {
        PUNCTUATION: "PUNCTUATION",
        TIME: "TIME",
        TIMESTAMP: "TIMESTAMP",
        TIMESTAMPABS: "TIMESTAMPABS",
        TIMESTAMPREL: "TIMESTAMPREL",
        DATE: "DATE",
        DATEABS: "DATEABS",
        DATEREL: "DATEREL",
        YEAR: "YEAR",
        NUMBER: "NUMBER",
        NUMWLETTER: "NUMWLETTER",
        CURRENCY: "CURRENCY",
        AMOUNT: "AMOUNT",
        MEASUREMENT: "MEASUREMENT",
        PERSON: "PERSON",
        WORD: "WORD",
        UNKNOWN: "UNKNOWN",
        TELNO: "TELNO",
        PERCENT: "PERCENT",
        URL: "URL",
        DOMAIN: "DOMAIN",
        HASHTAG: "HASHTAG",
        EMAIL: "EMAIL",
        ORDINAL: "ORDINAL",
        ENTITY: "ENTITY",
        MOLECULE: "MOLECULE",
        SSN: "SSN",
        USERNAME: "USERNAME",
        SERIALNUMBER: "SERIALNUMBER",
        COMPANY: "COMPANY",
        S_SPLIT: "SPLIT SENT",
        P_BEGIN: "BEGIN PARA",
        P_END: "END PARA",
        S_BEGIN: "BEGIN SENT",
        S_END: "END SENT",
    }

    # Token constructors

    @staticmethod
    def Punctuation(t, normalized=None):
        tp = TP_CENTER  # Default punctuation type
        if normalized is None:
            normalized = t.txt
        if normalized and len(normalized) == 1:
            if normalized in LEFT_PUNCTUATION:
                tp = TP_LEFT
            elif normalized in RIGHT_PUNCTUATION:
                tp = TP_RIGHT
            elif normalized in NONE_PUNCTUATION:
                tp = TP_NONE

        if isinstance(t, str):
            return Tok(TOK.PUNCTUATION, t, (tp, normalized))
        elif isinstance(t, Tok):
            t.kind = TOK.PUNCTUATION
            t.val = (tp, normalized)
            return t
        else:
            raise TypeError

    @staticmethod
    def Time(t, h, m, s):
        if isinstance(t, str):
            return Tok(TOK.TIME, t, (h, m, s))
        elif isinstance(t, Tok):
            t.kind = TOK.TIME
            t.val = (h, m, s)
            return t
        else:
            raise TypeError

    @staticmethod
    def Date(t, y, m, d):
        if isinstance(t, str):
            return Tok(TOK.DATE, t, (y, m, d))
        elif isinstance(t, Tok):
            t.kind = TOK.DATE
            t.val = (y, m, d)
            return t
        else:
            raise TypeError

    @staticmethod
    def Dateabs(t, y, m, d):
        if isinstance(t, str):
            return Tok(TOK.DATEABS, t, (y, m, d))
        elif isinstance(t, Tok):
            t.kind = TOK.DATEABS
            t.val = (y, m, d)
            return t
        else:
            raise TypeError

    @staticmethod
    def Daterel(t, y, m, d):
        if isinstance(t, str):
            return Tok(TOK.DATEREL, t, (y, m, d))
        elif isinstance(t, Tok):
            t.kind = TOK.DATEREL
            t.val = (y, m, d)
            return t
        else:
            raise TypeError

    @staticmethod
    def Timestamp(t, y, mo, d, h, m, s):
        if isinstance(t, str):
            return Tok(TOK.TIMESTAMP, t, (y, mo, d, h, m, s))
        elif isinstance(t, Tok):
            t.kind = TOK.TIMESTAMP
            t.val = (y, mo, d, h, m, s)
            return t
        else:
            raise TypeError
        

    @staticmethod
    def Timestampabs(t, y, mo, d, h, m, s):
        if isinstance(t, str):
            return Tok(TOK.TIMESTAMPABS, t, (y, mo, d, h, m, s))
        elif isinstance(t, Tok):
            t.kind = TOK.TIMESTAMPABS
            t.val = (y, mo, d, h, m, s)
            return t
        else:
            raise TypeError

    @staticmethod
    def Timestamprel(t, y, mo, d, h, m, s):
        if isinstance(t, str):
            return Tok(TOK.TIMESTAMPREL, t, (y, mo, d, h, m, s))
        elif isinstance(t, Tok):
            t.kind = TOK.TIMESTAMPREL
            t.val = (y, mo, d, h, m, s)
            return t
        else:
            raise TypeError

    @staticmethod
    def Year(t, n):
        if isinstance(t, str):
            return Tok(TOK.YEAR, t, n)
        elif isinstance(t, Tok):
            t.kind = TOK.YEAR
            t.val = n
            return t
        else:
            raise TypeError

    @staticmethod
    def Telno(t, telno, cc="354"):
        # The t parameter is the original token text,
        # while telno has the standard form 'DDD-DDDD' (with hyphen)
        # cc is the country code
        if isinstance(t, str):
            return Tok(TOK.TELNO, t, (telno, cc))
        elif isinstance(t, Tok):
            t.kind = TOK.TELNO
            t.val = (telno, cc)
            return t
        else:
            raise TypeError

    @staticmethod
    def Email(t):
        if isinstance(t, str):
            return Tok(TOK.EMAIL, t, None)
        elif isinstance(t, Tok):
            t.kind = TOK.EMAIL
            return t
        else:
            raise TypeError

    @staticmethod
    def Number(t, n, cases=None, genders=None):
        # The cases parameter is a list of possible cases for this number
        # (if it was originally stated in words)
        if isinstance(t, str):
            return Tok(TOK.NUMBER, t, (n, cases, genders))
        elif isinstance(t, Tok):
            t.kind = TOK.NUMBER
            t.val = (n, cases, genders)
            return t
        else:
            raise TypeError

    @staticmethod
    def NumberWithLetter(t, n, c):
        if isinstance(t, str):
            return Tok(TOK.NUMWLETTER, t, (n, c))
        elif isinstance(t, Tok):
            t.kind = TOK.NUMWLETTER
            t.val = (n, c)
            return t
        else:
            raise TypeError

    @staticmethod
    def Currency(t, iso, cases=None, genders=None):
        # The cases parameter is a list of possible cases for this currency name
        # (if it was originally stated in words, i.e. not abbreviated)
        if isinstance(t, str):
            return Tok(TOK.CURRENCY, t, (iso, cases, genders))
        elif isinstance(t, Tok):
            t.kind = TOK.CURRENCY
            t.val = (iso, cases, genders)
            return t
        else:
            raise TypeError

    @staticmethod
    def Amount(t, iso, n, cases=None, genders=None):
        # The cases parameter is a list of possible cases for this amount
        # (if it was originally stated in words)
        if isinstance(t, str):
            return Tok(TOK.AMOUNT, t, (n, iso, cases, genders))
        elif isinstance(t, Tok):
            t.kind = TOK.AMOUNT
            t.val = (n, iso, cases, genders)
            return t
        else:
            raise TypeError

    @staticmethod
    def Percent(t, n, cases=None, genders=None):
        if isinstance(t, str):
            return Tok(TOK.PERCENT, t, (n, cases, genders))
        elif isinstance(t, Tok):
            t.kind = TOK.PERCENT
            t.val = (n, cases, genders)
            return t
        else:
            raise TypeError

    @staticmethod
    def Ordinal(t, n):
        if isinstance(t, str):
            return Tok(TOK.ORDINAL, t, n)
        elif isinstance(t, Tok):
            t.kind = TOK.ORDINAL
            t.val = n
            return t
        else:
            raise TypeError

    @staticmethod
    def Url(t):
        if isinstance(t, str):
            return Tok(TOK.URL, t, None)
        elif isinstance(t, Tok):
            t.kind = TOK.URL
            return t
        else:
            raise TypeError

    @staticmethod
    def Domain(t):
        if isinstance(t, str):
            return Tok(TOK.DOMAIN, t, None)
        elif isinstance(t, Tok):
            t.kind = TOK.DOMAIN
            return t
        else:
            raise TypeError

    @staticmethod
    def Hashtag(t):
        if isinstance(t, str):
            return Tok(TOK.HASHTAG, t, None)
        elif isinstance(t, Tok):
            t.kind = TOK.HASHTAG
            return t
        else:
            raise TypeError

    @staticmethod
    def Ssn(t):
        if isinstance(t, str):
            return Tok(TOK.SSN, t, None)
        elif isinstance(t, Tok):
            t.kind = TOK.SSN
            return t
        else:
            raise TypeError

    @staticmethod
    def Molecule(t):
        if isinstance(t, str):
            return Tok(TOK.MOLECULE, t, None)
        elif isinstance(t, Tok):
            t.kind = TOK.MOLECULE
            return t
        else:
            raise TypeError

    @staticmethod
    def Username(t, username):
        if isinstance(t, str):
            return Tok(TOK.USERNAME, t, username)
        elif isinstance(t, Tok):
            t.kind = TOK.USERNAME
            t.val = username
            return t
        else:
            raise TypeError

    @staticmethod
    def SerialNumber(t):
        if isinstance(t, str):
            return Tok(TOK.SERIALNUMBER, t, None)
        elif isinstance(t, Tok):
            t.kind = TOK.SERIALNUMBER
            return t
        else:
            raise TypeError

    @staticmethod
    def Measurement(t, unit, val):
        if isinstance(t, str):
            return Tok(TOK.MEASUREMENT, t, (unit, val))
        elif isinstance(t, Tok):
            t.kind = TOK.MEASUREMENT
            t.val = (unit, val)
            return t
        else:
            raise TypeError

    @staticmethod
    def Word(t, m=None):
        # The m parameter is intended for a list of BIN_Meaning tuples
        # fetched from the BÍN database
        if isinstance(t, str):
            return Tok(TOK.WORD, t, m)
        elif isinstance(t, Tok):
            t.kind = TOK.WORD
            t.val = m
            return t
        else:
            raise TypeError

    @staticmethod
    def Unknown(t):
        if isinstance(t, str):
            return Tok(TOK.UNKNOWN, t, None)
        elif isinstance(t, Tok):
            t.kind = TOK.UNKNOWN
            return t
        else:
            raise TypeError

    @staticmethod
    def Person(t, m=None):
        # The m parameter is intended for a list of PersonName tuples:
        # (name, gender, case)
        if isinstance(t, str):
            return Tok(TOK.PERSON, t, m)
        elif isinstance(t, Tok):
            t.kind = TOK.PERSON
            t.val = m
            return t
        else:
            raise TypeError

    @staticmethod
    def Entity(t):
        if isinstance(t, str):
            return Tok(TOK.ENTITY, t, None)
        elif isinstance(t, Tok):
            t.kind = TOK.ENTITY
            return t
        else:
            raise TypeError

    @staticmethod
    def Company(t):
        if isinstance(t, str):
            return Tok(TOK.COMPANY, t, None)
        elif isinstance(t, Tok):
            t.kind = TOK.COMPANY
            return t
        else:
            raise TypeError

    @staticmethod
    def Begin_Paragraph(t=None):
        if t is None:
            return Tok(TOK.P_BEGIN, None, None)
        elif isinstance(t, Tok):
            t.kind = TOK.P_BEGIN
            return t
        else:
            raise TypeError

    @staticmethod
    def End_Paragraph(t=None):
        if t is None:
            return Tok(TOK.P_END, None, None)
        elif isinstance(t, Tok):
            t.kind = TOK.P_END
            return t
        else:
            raise TypeError

    @staticmethod
    def Begin_Sentence(t=None, num_parses=0, err_index=None):
        if t is None:
            return Tok(TOK.S_BEGIN, None, (num_parses, err_index))
        elif isinstance(t, Tok):
            t.kind = TOK.S_BEGIN
            t.val = (num_parses, err_index)
            return t
        else:
            raise TypeError

    @staticmethod
    def End_Sentence(t=None):
        if t is None:
            return Tok(TOK.S_END, None, None)
        elif isinstance(t, Tok):
            t.kind = TOK.S_END
            return t
        else:
            raise TypeError

    @staticmethod
    def End_Sentinel(t=None):
        if t is None:
            return Tok(TOK.X_END, None, None)
        elif isinstance(t, Tok):
            t.kind = TOK.X_END
            return t
        else:
            raise TypeError

    @staticmethod
    def Split_Sentence(t=None):
        if t is None:
            return Tok(TOK.S_SPLIT, None, None)
        elif isinstance(t, Tok):
            t.kind = TOK.S_SPLIT
            return t
        else:
            raise TypeError


def normalized_text(token):
    """ Returns token text after normalizing punctuation """
    return token.val[1] if token.kind == TOK.PUNCTUATION else token.txt


def text_from_tokens(tokens):
    """ Return text from a list of tokens, without normalization """
    return " ".join(t.txt for t in tokens if t.txt)


def normalized_text_from_tokens(tokens):
    """ Return text from a list of tokens, without normalization """
    return " ".join(filter(None, map(normalized_text, tokens)))


def is_valid_date(y, m, d):
    """ Returns True if y, m, d is a valid date """
    if (1776 <= y <= 2100) and (1 <= m <= 12) and (1 <= d <= DAYS_IN_MONTH[m]):
        try:
            datetime.datetime(year=y, month=m, day=d)
            return True
        except ValueError:
            pass
    return False


def parse_digits(tok, convert_numbers):
    """ Parse a raw token starting with a digit """
    w = tok.txt
    s = re.match(r"\d{1,2}:\d\d:\d\d,\d\d(?!\d)", w)
    if s:
        # Looks like a 24-hour clock with milliseconds, H:M:S:MS
        # TODO use millisecond information in token
        g = s.group()
        p = g.split(":")
        h = int(p[0])
        m = int(p[1])
        sec = int(p[2].split(",")[0])
        if (0 <= h < 24) and (0 <= m < 60) and (0 <= sec < 60):
            t, rest = tok.split(s.end())
            return TOK.Time(t, h, m, sec), rest

    s = re.match(r"\d{1,2}:\d\d:\d\d(?!\d)", w)
    if s:
        # Looks like a 24-hour clock, H:M:S
        g = s.group()
        p = g.split(":")
        h = int(p[0])
        m = int(p[1])
        sec = int(p[2])
        if (0 <= h < 24) and (0 <= m < 60) and (0 <= sec < 60):
            t, rest = tok.split(s.end())
            return TOK.Time(t, h, m, sec), rest

    s = re.match(r"\d{1,2}:\d\d(?!\d)", w)
    if s:
        # Looks like a 24-hour clock, H:M
        g = s.group()
        p = g.split(":")
        h = int(p[0])
        m = int(p[1])
        if (0 <= h < 24) and (0 <= m < 60):
            t, rest = tok.split(s.end())
            return TOK.Time(t, h, m, 0), rest

    s = re.match(r"((\d{4}-\d\d-\d\d)|(\d{4}/\d\d/\d\d))(?!\d)", w)
    if s:
        # Looks like an ISO format date: YYYY-MM-DD or YYYY/MM/DD
        g = s.group()
        if "-" in g:
            p = g.split("-")
        else:
            p = g.split("/")
        y = int(p[0])
        m = int(p[1])
        d = int(p[2])
        if is_valid_date(y, m, d):
            t, rest = tok.split(s.end())
            return TOK.Date(t, y, m, d), rest

    s = (
        re.match(r"\d{1,2}\.\d{1,2}\.\d{2,4}(?!\d)", w)
        or re.match(r"\d{1,2}/\d{1,2}/\d{2,4}(?!\d)", w)
        or re.match(r"\d{1,2}-\d{1,2}-\d{2,4}(?!\d)", w)
    )
    if s:
        # Looks like a date with day, month and year parts
        g = s.group()
        if "/" in g:
            p = g.split("/")
        elif "-" in g:
            p = g.split("-")
        else:
            p = g.split(".")
        y = int(p[2])
        if y <= 99:
            # 50 means 2050, but 51 means 1951
            y += 1900 if y > 50 else 2000
        m = int(p[1])
        d = int(p[0])
        if m > 12 >= d:
            # Probably wrong way (i.e. U.S. American way) around
            m, d = d, m
        if is_valid_date(y, m, d):
            t, rest = tok.split(s.end())
            return TOK.Date(t, y, m, d), rest

    s = re.match(r"(\d{2})\.(\d{2})(?!\d)", w)
    if s:
        # A date in the form dd.mm
        # (Allowing hyphens here would interfere with for instance
        # sports scores and phrases such as 'Það voru 10-12 manns þarna.')
        g = s.group()
        d = int(s.group(1))
        m = int(s.group(2))
        if (1 <= m <= 12) and (1 <= d <= DAYS_IN_MONTH[m]):
            t, rest = tok.split(s.end())
            return TOK.Daterel(t, y=0, m=m, d=d), rest

    s = re.match(r"(\d{2})[-.](\d{4})(?!\d)", w)
    if s:
        # A date in the form of mm.yyyy or mm-yyyy
        g = s.group()
        m = int(s.group(1))
        y = int(s.group(2))
        if (1776 <= y <= 2100) and (1 <= m <= 12):
            t, rest = tok.split(s.end())
            return TOK.Daterel(t, y=y, m=m, d=0), rest

    # Note: the following must use re.UNICODE to make sure that
    # \w matches all Icelandic characters under Python 2
    s = re.match(r"\d+([a-zA-Z])(?!\w)", w, re.UNICODE)
    if s:
        # Looks like a number with a single trailing character, e.g. 14b, 33C, 1122f
        g = s.group()
        c = g[-1:]
        # Only match if the single character is not a
        # unit of measurement (e.g. 'A', 'l', 'V')
        if c not in SI_UNITS_SET:
            n = int(g[:-1])
            t, rest = tok.split(s.end())
            return TOK.NumberWithLetter(t, n, c), rest

    s = NUM_WITH_UNIT_REGEX1.match(w)
    if s:
        # Icelandic-style number followed by an SI unit, or degree/percentage,
        # or currency symbol
        g = s.group()
        val = float(s.group(1).replace(".", "").replace(",", "."))
        unit = s.group(4)
        if unit in CURRENCY_SYMBOLS:
            # This is an amount with a currency symbol at the end
            iso = CURRENCY_SYMBOLS[unit]
            t, rest = tok.split(s.end())
            return TOK.Amount(t, iso, val), rest
        unit, factor = SI_UNITS[unit]
        if callable(factor):
            val = factor(val)
        else:
            # Simple scaling factor
            val *= factor
        if unit in ("%", "‰"):
            t, rest = tok.split(s.end())
            return TOK.Percent(t, val), rest
        t, rest = tok.split(s.end())
        return TOK.Measurement(t, unit, val), rest

    s = NUM_WITH_UNIT_REGEX2.match(w)
    if s:
        # English-style number followed by an SI unit, or degree/percentage,
        # or currency symbol
        g = s.group()
        val = float(s.group(1).replace(",", ""))
        unit = s.group(4)
        if unit in CURRENCY_SYMBOLS:
            # This is an amount with a currency symbol at the end
            iso = CURRENCY_SYMBOLS[unit]
            t, rest = tok.split(s.end())
            return TOK.Amount(t, iso, val), rest
        unit, factor = SI_UNITS[unit]
        if callable(factor):
            val = factor(val)
        else:
            # Simple scaling factor
            val *= factor
        t, rest = tok.split(s.end())
        if convert_numbers:
            t.substitute_all(",", "x")  # Change thousands separator to 'x'
            t.substitute_all(".", ",")  # Change decimal separator to ','
            t.substitute_all("x", ".")  # Change 'x' to '.'
        if unit in ("%", "‰"):
            return TOK.Percent(t, val), rest
        return TOK.Measurement(t, unit, val), rest

    s = NUM_WITH_UNIT_REGEX3.match(w)
    if s:
        # One or more digits, followed by a unicode
        # vulgar fraction char (e.g. '2½') and an SI unit,
        # percent/promille, or currency code
        g = s.group()
        ln = s.group(1)
        vf = s.group(2)
        orig_unit = s.group(3)
        value = float(ln) + unicodedata.numeric(vf)
        if orig_unit in CURRENCY_SYMBOLS:
            # This is an amount with a currency symbol at the end
            iso = CURRENCY_SYMBOLS[orig_unit]
            t, rest = tok.split(s.end())
            return TOK.Amount(t, iso, value), rest
        unit, factor = SI_UNITS[orig_unit]
        if callable(factor):
            value = factor(value)
        else:
            # Simple scaling factor
            value *= factor
        if unit in ("%", "‰"):
            t, rest = tok.split(s.end())
            return TOK.Percent(t, value), rest
        t, rest = tok.split(s.end())
        return TOK.Measurement(t, unit, value), rest

    s = re.match(r"(\d+)([\u00BC-\u00BE\u2150-\u215E])", w, re.UNICODE)
    if s:
        # One or more digits, followed by a unicode vulgar fraction char (e.g. '2½')
        g = s.group()
        ln = s.group(1)
        vf = s.group(2)
        val = float(ln) + unicodedata.numeric(vf)
        t, rest = tok.split(s.end())
        return TOK.Number(t, val), rest

    s = re.match(
        r"[\+\-]?\d+(\.\d\d\d)*,\d+(?!\d*\.\d)", w
    )  # Can't end with digits.digits
    if s:
        # Icelandic-style real number formatted with decimal comma (,)
        # and possibly thousands separators (.)
        # (we need to check this before checking integers)
        g = s.group()
        if re.match(r",\d+", w[len(g) :]):
            # English-style thousand separator multiple times
            s = None
        else:
            n = re.sub(r"\.", "", g)  # Eliminate thousands separators
            n = re.sub(",", ".", n)  # Convert decimal comma to point
            t, rest = tok.split(s.end())
            return TOK.Number(t, float(n)), rest

    s = re.match(r"[\+\-]?\d+(\.\d\d\d)+(?!\d)", w)
    if s:
        # Integer with a '.' thousands separator
        # (we need to check this before checking dd.mm dates)
        g = s.group()
        n = re.sub(r"\.", "", g)  # Eliminate thousands separators
        t, rest = tok.split(s.end())
        return TOK.Number(t, int(n)), rest

    s = re.match(r"\d{1,2}/\d{1,2}(?!\d)", w)
    if s:
        # Looks like a date (and not something like 10/2007)
        g = s.group()
        p = g.split("/")
        m = int(p[1])
        d = int(p[0])
        if (
            p[0][0] != "0"
            and p[1][0] != "0"
            and ((d <= 5 and m <= 6) or (d == 1 and m <= 10))
        ):
            # This is probably a fraction, not a date
            # (1/2, 1/3, 1/4, 1/5, 1/6, 2/3, 2/5, 5/6 etc.)
            # Return a number
            t, rest = tok.split(s.end())
            return TOK.Number(t, float(d) / m), rest
        if m > 12 >= d:
            # Date is probably wrong way around
            m, d = d, m
        if (1 <= m <= 12) and (1 <= d <= DAYS_IN_MONTH[m]):
            # Looks like a (roughly) valid date
            t, rest = tok.split(s.end())
            return TOK.Daterel(t, y=0, m=m, d=d), rest

    s = re.match(r"\d\d\d\d(?!\d)", w)
    if s:
        n = int(s.group())
        if 1776 <= n <= 2100:
            # Looks like a year
            t, rest = tok.split(4)
            return TOK.Year(t, n), rest

    s = re.match(r"\d{6}\-\d{4}(?!\d)", w)
    if s:
        # Looks like a social security number
        g = s.group()
        if valid_ssn(g):
            t, rest = tok.split(11)
            return TOK.Ssn(t), rest

    s = re.match(r"\d\d\d\-\d\d\d\d(?!\d)", w)
    if s and w[0] in TELNO_PREFIXES:
        # Looks like a telephone number
        telno = s.group()
        t, rest = tok.split(8)
        return TOK.Telno(t, telno), rest
    if s:
        # Most likely some sort of serial number
        # Unknown token for now, don't want it separated
        t, rest = tok.split(s.end())
        return TOK.SerialNumber(t), rest

    s = re.match(r"\d+\-\d+(\-\d+)+", w)
    if s:
        # Multi-component serial number
        t, rest = tok.split(s.end())
        return TOK.SerialNumber(t), rest

    s = re.match(r"\d\d\d\d\d\d\d(?!\d)", w)
    if s and w[0] in TELNO_PREFIXES:
        # Looks like a telephone number
        telno = w[0:3] + "-" + w[3:7]
        t, rest = tok.split(7)
        return TOK.Telno(t, telno), rest

    s = re.match(r"\d+\.\d+(\.\d+)+", w)
    if s:
        # Some kind of ordinal chapter number: 2.5.1 etc.
        # (we need to check this before numbers with decimal points)
        g = s.group()
        # !!! TODO: A better solution would be to convert 2.5.1 to (2,5,1)
        n = re.sub(r"\.", "", g)  # Eliminate dots, 2.5.1 -> 251
        t, rest = tok.split(s.end())
        return TOK.Ordinal(t, int(n)), rest

    s = re.match(r"[\+\-]?\d+(,\d\d\d)*\.\d+", w)
    if s:
        # English-style real number with a decimal point (.),
        # and possibly commas as thousands separators (,)
        g = s.group()
        n = re.sub(",", "", g)  # Eliminate thousands separators
        # !!! TODO: May want to mark this as an error
        t, rest = tok.split(s.end())
        if convert_numbers:
            t.substitute_all(",", "x")  # Change thousands separator to 'x'
            t.substitute_all(".", ",")  # Change decimal separator to ','
            t.substitute_all("x", ".")  # Change 'x' to '.'
        return TOK.Number(t, float(n)), rest

    s = re.match(r"[\+\-]?\d+(,\d\d\d)*(?!\d)", w)
    if s:
        # Integer, possibly with a ',' thousands separator
        g = s.group()
        n = re.sub(",", "", g)  # Eliminate thousands separators
        # !!! TODO: May want to mark this as an error
        if convert_numbers:
            t.substitute_all(",", ".")  # Change thousands separator to a dot
        t, rest = tok.split(s.end())
        return TOK.Number(t, int(n)), rest

    # Strange thing
    # !!! TODO: May want to mark this as an error
    return TOK.Unknown(tok), Tok(TOK.RAW, "", None, "", []) # TODO: is this the correct thing for the rest token?


def html_escape(match):
    """ Regex substitution function for HTML escape codes """
    g = match.group(4)
    if g is not None:
        # HTML escape string: 'acute'
        return match.span(), HTML_ESCAPES[g]
    g = match.group(2)
    if g is not None:
        # Hex code: '#xABCD'
        return match.span(), unicode_chr(int(g[2:], base=16))
    g = match.group(3)
    assert g is not None
    # Decimal code: '#8930'
<<<<<<< HEAD
    return match.span(), unicode_chr(int(g[1:]))


def unicode_replacement(token):
    """ Replace some composite glyphs with single code points """
    total_reduction = 0
    for m in UNICODE_REGEX.finditer(token.txt):
        span, new_letter = m.span(), UNICODE_REPLACEMENTS[m.group(0)]
        token.substitute((span[0]-total_reduction, span[1]-total_reduction), new_letter)
        total_reduction += (span[1] - span[0] - len(new_letter))
    return token


def html_replacement(token):
    """ Replace html escape sequences with their proper characters """
    total_reduction = 0
    for m in HTML_ESCAPE_REGEX.finditer(token.txt):
        span, new_letter = html_escape(m)
        token.substitute((span[0]-total_reduction, span[1]-total_reduction), new_letter)
        total_reduction += (span[1] - span[0] - len(new_letter))
    return token


def generate_rough_tokens(text_or_gen, replace_composite_glyphs=True, replace_html_escapes=False):
    """ Generate rough tokens from a string or an iterable that contains strings """
=======
    return unicode_chr(int(g[1:]))


def gen_from_string(txt, replace_composite_glyphs=True, replace_html_escapes=False, one_sent_per_line=False):
    """ Generate rough tokens from a string """
    if replace_composite_glyphs:
        # Replace composite glyphs with single code points
        txt = UNICODE_REGEX.sub(
            lambda match: UNICODE_REPLACEMENTS[match.group(0)], txt,
        )
    if replace_html_escapes:
        # Replace HTML escapes: '&aacute;' -> 'á'
        txt = HTML_ESCAPE_REGEX.sub(html_escape, txt)
    # If there are consecutive newlines in the string (i.e. two
    # newlines separated only by whitespace), we interpret
    # them as hard sentence boundaries
    first = True
    if one_sent_per_line:
        # We know there's a single sentence per line
        # Only split on newline
        splitter = re.split(r"\n", txt)
    else:
        splitter = re.split(r"\n\s*\n", txt)

    for span in splitter:
        if first:
            first = False
        else:
            # Return a sentence splitting token in lieu of the
            # newline pair that separates the spans
            yield ""
        for w in span.split():
            if w:
                yield w

def gen(text_or_gen, replace_composite_glyphs=True, replace_html_escapes=False, one_sent_per_line=False):
    """ Generate rough tokens from a string or a generator """
>>>>>>> a632fa83
    if text_or_gen is None:
        return
    if is_str(text_or_gen):
        # The parameter is a single string: wrap it in an iterable
        text_or_gen = [text_or_gen]
    # Iterate through text_or_gen, which is assumed to yield strings
<<<<<<< HEAD
    saved = None
    for big_text in text_or_gen:
        if saved:
            big_text = saved.original + big_text
            saved = None

        # Force sentence splits
        # Case 1: Two newlines with only whitespace between appear anywhere in 'big_text'.
        #         I.e. force sentence split when we see an empty line.
        # Case 2: 'big_txt' contains only whitespace.
        #         This only means "empty line" if each element in text_or_gen is assumed to
        #         be a line (even if they don't contain any newline characters).
        #         That does not strictly have to be true and is not a declared assumption,
        #         except in tests, but the tokenizer has had this behavior for a long time.
        sentence_split_pattern = r"(\n\s*\n|^\s*$)"

        splits = re.split(sentence_split_pattern, big_text)
        is_text = True
        # We know that splits will contain alternatively useful text and the splitting
        # pattern, starting and ending with useful text. See the documentation on
        # re.split.
        for text in splits:
            if is_text:
                # 'text' is text to be tokenized
                tok_big = Tok(TOK.RAW, text, None, text, list(range(len(text))))
                if replace_composite_glyphs:
                    # Replace composite glyphs with single code points
                    tok_big = unicode_replacement(tok_big)
                if replace_html_escapes:
                    # Replace HTML escapes: '&aacute;' -> 'á'
                    tok_big = html_replacement(tok_big)

                while tok_big.txt != "":
                    res = ROUGH_TOKEN_REGEX.match(tok_big.txt)
                    tok, tok_big = tok_big.split(res.span(0)[1])

                    # Remove whitespace from the start of the token
                    tok.substitute(res.span(1), "")
                    if tok.txt == "":
                        # We have some trailing whitespace at the end of a 'big_text'
                        # This can only be the last item in 'splits'.
                        # See ROUGH_TOKEN_REGEX to convince yourself this is true.
                        # Save this bit and attach it to the front of the next 'big_text'
                        # since we don't want to yield a word token with empty text.
                        saved = tok
                    else:
                        yield tok
            else:
                # 'text' is the split pattern
                tok_split = Tok(TOK.RAW, text, None, text, list(range(len(text))))
                # This token should have no output text, but we still want to preserve its origin.
                tok_split.substitute((0, len(text)), "")
                tok_split = TOK.Split_Sentence(tok_split)
                yield tok_split
            is_text = not is_text

    if saved:
        # There is trailing whitespace at the end of everything.
        # The only option to conserve this is to emit a token with empty text.
        # Set the type to S_SPLIT to get proper sentence detection in later phases.
        yield TOK.Split_Sentence(saved)
=======
    for txt in text_or_gen:
        txt = txt.strip()
        if not txt:
            # Empty line: signal this to the consumer of the generator
            yield ""
        else:
            # Convert to a Unicode string (if Python 2.7)
            txt = make_str(txt)
            # Yield the contained rough tokens
            for w in gen_from_string(
                txt, replace_composite_glyphs, replace_html_escapes, one_sent_per_line
            ):
                yield w
>>>>>>> a632fa83


def could_be_end_of_sentence(next_token, test_set=TOK.TEXT, multiplier=False):
    """ Return True if next_token could be ending the current sentence or
        starting the next one """
    return next_token.kind in TOK.END or (
        # Check whether the next token is an uppercase word, except if
        # it is a month name (frequently misspelled in uppercase) or
        # roman numeral, or a currency abbreviation if preceded by a
        # multiplier (for example þ. USD for thousands of USD)
        next_token.kind in test_set
        and next_token.txt[0].isupper()
        and next_token.txt.lower() not in MONTHS
        and not RE_ROMAN_NUMERAL.match(next_token.txt)
        and not (next_token.txt in CURRENCY_ABBREV and multiplier)
    )


def parse_tokens(txt, **options):
    """ Generator that parses contiguous text into a stream of tokens """

    # Obtain individual flags from the options dict
    convert_numbers = options.get("convert_numbers", False)
    replace_composite_glyphs = options.get("replace_composite_glyphs", True)
    replace_html_escapes = options.get("replace_html_escapes", False)
    one_sent_per_line = options.get("one_sent_per_line", False)

    # The default behavior for kludgy ordinals is to pass them
    # through as word tokens
    handle_kludgy_ordinals = options.get(
        "handle_kludgy_ordinals", KLUDGY_ORDINALS_PASS_THROUGH
    )

    # This code proceeds roughly as follows:
    # 1) The text is split into raw tokens on whitespace boundaries.
    # 2) (By far the most common case:) Raw tokens that are purely
    #    alphabetic are yielded as word tokens.
    # 3) Punctuation from the front of the remaining raw token is identified
    #    and yielded. A special case applies for quotes.
    # 4) A set of checks is applied to the rest of the raw token, identifying
    #    tokens such as e-mail addresses, domains and @usernames. These can
    #    start with digits, so the checks must occur before step 5.
    # 5) Tokens starting with a digit (eventually preceded
    #    by a + or - sign) are sent off to a separate function that identifies
    #    integers, real numbers, dates, telephone numbers, etc. via regexes.
    # 6) After such checks, alphabetic sequences (words) at the start of the
    #    raw token are identified. Such a sequence can, by the way, also
    #    contain embedded apostrophes and hyphens (Dunkin' Donuts, Mary's,
    #    marg-ítrekaðri).
    # 7) The process is repeated from step 4) until the current raw token is
    #    exhausted. At that point, we obtain the next token and start from 2).

<<<<<<< HEAD
    for rt in generate_rough_tokens(txt, replace_composite_glyphs, replace_html_escapes):
        # rt: raw token
=======
    for w in gen(txt, replace_composite_glyphs, replace_html_escapes, one_sent_per_line):
>>>>>>> a632fa83

        # Handle each sequence w of non-whitespace characters

        if rt.kind == TOK.S_SPLIT:
            # Sentence split markers require no further processing. Yield them immediately.
            yield rt
            continue

<<<<<<< HEAD
        if rt.txt.isalpha() or rt.txt in SI_UNITS:
=======

        if w.isalpha() or w in SI_UNITS:
>>>>>>> a632fa83
            # Shortcut for most common case: pure word
            yield TOK.Word(rt)
            continue

        if len(rt.txt) > 1:
            if rt.txt[0] in SIGN_PREFIX and rt.txt[1] in DIGITS_PREFIX:
                # Digit, preceded by sign (+/-): parse as a number
                # Note that we can't immediately parse a non-signed number
                # here since kludges such as '3ja' and domain names such as '4chan.com'
                # need to be handled separately below
                t, rt = parse_digits(rt, convert_numbers)
                yield t
                if not rt.txt:
                    continue
            elif rt.txt[0] in COMPOSITE_HYPHENS and rt.txt[1].isalpha():
                # This may be something like '-menn' in 'þingkonur og -menn'
                i = 2
                while i < len(rt.txt) and rt.txt[i].isalpha():
                    i += 1
                # We allow -menn and -MENN, but not -Menn or -mEnn
                # We don't allow -Á or -Í, i.e. single-letter uppercase combos
                if rt.txt[:i].islower() or (i > 2 and rt.txt[:i].isupper()):
                    head, rt = rt.split(i)
                    yield TOK.Word(head)

        # Shortcut for quotes around a single word
        if len(rt.txt) >= 3:
            if rt.txt[0] in DQUOTES and rt.txt[-1] in DQUOTES:
                # Convert to matching Icelandic quotes
                # yield TOK.Punctuation("„")
                if rt.txt[1:-1].isalpha():
                    first_punct, rt = rt.split(1)
                    word, last_punct = rt.split(-1)
                    yield TOK.Punctuation(first_punct, normalized="„")
                    yield TOK.Word(word)
                    yield TOK.Punctuation(last_punct, normalized="“")
                    #yield TOK.Punctuation(w[0], normalized="„")
                    #yield TOK.Word(w[1:-1])
                    #yield TOK.Punctuation(w[-1], normalized="“")
                    continue
            elif rt.txt[0] in SQUOTES and rt.txt[-1] in SQUOTES:
                # Convert to matching Icelandic quotes
                # yield TOK.Punctuation("‚")
                if rt.txt[1:-1].isalpha():
                    first_punct, rt = rt.split(1)
                    word, last_punct = rt.split(-1)
                    yield TOK.Punctuation(first_punct, normalized="‚")
                    yield TOK.Word(word)
                    yield TOK.Punctuation(last_punct, normalized="‘")
                    #yield TOK.Punctuation(w[0], normalized="‚")
                    #yield TOK.Word(w[1:-1])
                    #yield TOK.Punctuation(w[-1], normalized="‘")
                    continue

        # Special case for leading quotes, which are interpreted
        # as opening quotes
        if len(rt.txt) > 1:
            if rt.txt[0] in DQUOTES:
                # Convert simple quotes to proper opening quotes
                punct, rt = rt.split(1)
                yield TOK.Punctuation(punct, normalized="„")
            elif rt.txt[0] in SQUOTES:
                # Convert simple quotes to proper opening quotes
                punct, rt = rt.split(1)
                yield TOK.Punctuation(punct, normalized="‚")

        # More complex case of mixed punctuation, letters and numbers
        while rt.txt:
            # Handle punctuation
            ate = False
            while rt.txt and rt.txt[0] in PUNCTUATION:
                ate = True
                lw = len(rt.txt)
                if rt.txt.startswith("[...]"):
                    punct, rt = rt.split(5)
                    yield TOK.Punctuation(punct, normalized="[…]")
                elif rt.txt.startswith("[…]"):
                    punct, rt = rt.split(3)
                    yield TOK.Punctuation(punct)
                elif rt.txt.startswith("..."):
                    # Treat ellipsis as one piece of punctuation
                    numdots = 0
                    for c in rt.txt:
                        if c == '.':
                            numdots += 1
                        else:
                            break
                    dots, rt = rt.split(numdots)
                    yield TOK.Punctuation(dots, normalized="…")
                elif rt.txt.startswith("…"):
                    # Treat ellipsis as one piece of punctuation
                    numdots = 0
                    for c in rt.txt:
                        if c == '…':
                            numdots += 1
                        else:
                            break
                    dots, rt = rt.split(numdots)
                    yield TOK.Punctuation(dots, normalized="…")
                    # TODO LAGA Hér ætti að safna áfram.
                # TODO Was at the end of a word or by itself, should be ",".
                # Won't correct automatically, check for M6
                elif rt.txt == ",,":
                    punct, rt = rt.split(2)
                    yield TOK.Punctuation(punct, normalized=",")
                # TODO STILLING kommum í upphafi orðs breytt í gæsalappir
                elif rt.txt.startswith(",,"):
                    # Probably an idiot trying to type opening double quotes with commas
                    punct, rt = rt.split(2)
                    yield TOK.Punctuation(punct, normalized="„")
                elif lw == 2 and (rt.txt == "[[" or rt.txt == "]]"):
                    # Begin or end paragraph marker
                    marker, rt = rt.split(2)
                    if marker.txt == "[[":
                        yield TOK.Begin_Paragraph(marker)
                    else:
                        yield TOK.End_Paragraph(marker)
                elif rt.txt[0] in HYPHENS:
                    # Normalize all hyphens the same way
                    punct, rt = rt.split(1)
                    yield TOK.Punctuation(punct, normalized=HYPHEN)
                elif rt.txt[0] in DQUOTES:
                    # Convert to a proper closing double quote
                    punct, rt = rt.split(1)
                    yield TOK.Punctuation(punct, normalized="“")
                elif rt.txt[0] in SQUOTES:
                    # Left with a single quote, convert to proper closing quote
                    punct, rt = rt.split(1)
                    yield TOK.Punctuation(punct, normalized="‘")
                elif lw > 1 and rt.txt.startswith("#"):
                    # Might be a hashtag, processed later
                    ate = False
                    break
                elif lw > 1 and rt.txt.startswith("@"):
                    # Username on Twitter or other social media platforms
                    s = re.match(r"\@[0-9a-z_]+", rt.txt)
                    if s:
                        g = s.group()
                        username, rt = rt.split(s.end())
                        yield TOK.Username(username, g[1:])
                    else:
                        punct, rt = rt.split(1)
                        yield TOK.Punctuation(punct)
                else:
                    punct, rt = rt.split(1)
                    yield TOK.Punctuation(punct)

            # End of punctuation loop
            # Check for specific token types other than punctuation

            if rt.txt and "@" in rt.txt:
                # Check for valid e-mail
                # Note: we don't allow double quotes (simple or closing ones) in e-mails here
                # even though they're technically allowed according to the RFCs
                s = re.match(r"[^@\s]+@[^@\s]+(\.[^@\s\.,/:;\"\(\)%#!\?”]+)+", rt.txt)
                if s:
                    ate = True
                    email, rt = rt.split(s.end())
                    yield TOK.Email(email)

            # Unicode single-char vulgar fractions
            # TODO: Support multiple-char unicode fractions that
            # use super/subscript w. DIVISION SLASH (U+2215)
            if rt.txt and rt.txt[0] in SINGLECHAR_FRACTIONS:
                ate = True
                num, rt = rt.split(1)
                yield TOK.Number(num, unicodedata.numeric(num.txt[0]))

            if rt.txt and rt.txt.startswith(URL_PREFIXES):
                # Handle URL: cut RIGHT_PUNCTUATION characters off its end,
                # even though many of them are actually allowed according to
                # the IETF RFC
                endp = ""
                w = rt.txt
                while w and w[-1] in RIGHT_PUNCTUATION:
                    endp = w[-1] + endp
                    w = w[:-1]
                url, rt = rt.split(len(w))
                yield TOK.Url(url)
                ate = True

            if rt.txt and len(rt.txt) >= 2 and re.match(r"#\w", rt.txt, re.UNICODE):
                # Handle hashtags. Eat all text up to next punctuation character
                # so we can handle strings like "#MeToo-hreyfingin" as two words
                w = rt.txt
                tag = w[:1]
                w = w[1:]
                while w and w[0] not in PUNCTUATION:
                    tag += w[0]
                    w = w[1:]
                tag_tok, rt = rt.split(len(tag))
                if re.match(r"#\d+$", tag):
                    # Hash is being used as a number sign, e.g. "#12"
                    yield TOK.Ordinal(tag_tok, int(tag[1:]))
                else:
                    yield TOK.Hashtag(tag_tok)
                ate = True

            # Domain name (e.g. greynir.is)
            if (
                rt.txt
                and len(rt.txt) >= MIN_DOMAIN_LENGTH
                and rt.txt[0].isalnum()  # All domains start with an alphanumeric char
                and "." in rt.txt[1:-2]  # Optimization, TLD is at least 2 chars
                and DOMAIN_REGEX.search(rt.txt)
            ):
                w = rt.txt
                endp = ""
                while w and w[-1] in PUNCTUATION:
                    endp = w[-1] + endp
                    w = w[:-1]
                domain, rt = rt.split(len(w))
                yield TOK.Domain(domain)
                ate = True

            # Numbers or other stuff starting with a digit
            # (eventually prefixed by a '+' or '-')
            if rt.txt and (
                rt.txt[0] in DIGITS_PREFIX
                or (rt.txt[0] in SIGN_PREFIX and len(rt.txt) >= 2 and rt.txt[1] in DIGITS_PREFIX)
            ):
                # Handle kludgy ordinals: '3ji', '5ti', etc.
                for key, val in items(ORDINAL_ERRORS):
                    if rt.txt.startswith(key):
                        # This is a kludgy ordinal
                        key_tok, rt = rt.split(len(key))
                        if handle_kludgy_ordinals == KLUDGY_ORDINALS_MODIFY:
                            # Convert ordinals to corresponding word tokens:
                            # '1sti' -> 'fyrsti', '3ji' -> 'þriðji', etc.
                            key_tok.substitute_longer((0, len(key)), val)
                            yield TOK.Word(key_tok)
                        elif (
                            handle_kludgy_ordinals == KLUDGY_ORDINALS_TRANSLATE
                            and key in ORDINAL_NUMBERS
                        ):
                            # Convert word-form ordinals into ordinal tokens,
                            # i.e. '1sti' -> TOK.Ordinal('1sti', 1),
                            # but leave other kludgy constructs ('2ja')
                            # as word tokens
                            yield TOK.Ordinal(key_tok, ORDINAL_NUMBERS[key])
                        else:
                            # No special handling of kludgy ordinals:
                            # yield them unchanged as word tokens
                            yield TOK.Word(key_tok)
                        break  # This skips the for loop 'else'
                else:
                    # Not a kludgy ordinal: eat tokens starting with a digit
                    t, rt = parse_digits(rt, convert_numbers)
                    yield t
                # Continue where the digits parser left off
                ate = True

                if rt.txt:
                    # Check for an SI unit immediately following a number
                    r = SI_UNITS_REGEX.match(rt.txt)
                    if r:
                        # Handle the case where a measurement unit is
                        # immediately following a number, without an intervening space
                        # (note that some of them contain nonalphabetic characters,
                        # so they won't be caught by the isalpha() check below)
                        unit, rt = rt.split(r.end())
                        yield TOK.Word(unit)

            # Check for molecular formula ('H2SO4')
            if rt.txt:
                r = MOLECULE_REGEX.match(rt.txt)
                if r is not None:
                    g = r.group()
                    if g not in Abbreviations.DICT and MOLECULE_FILTER.search(g):
                        # Correct format, containing at least one digit
                        # and not separately defined as an abbreviation:
                        # We assume that this is a molecular formula
                        molecule, rt = rt.split(r.end())
                        yield TOK.Molecule(molecule)
                        ate = True

            # Check for currency abbreviations immediately followed by a number
            if rt.txt and len(rt.txt) > 3 and rt.txt[0:3] in CURRENCY_ABBREV and rt.txt[3].isdigit():
                # XXX: This feels a little hacky
                temp_tok = Tok(TOK.RAW, rt.txt[3:], None)
                digit_tok, rest = parse_digits(temp_tok, convert_numbers)
                if digit_tok.kind == TOK.NUMBER:
                    amount, rt = rt.split(3+len(digit_tok.txt))
                    yield TOK.Amount(amount, amount.txt[:3], digit_tok.val[0])
                    ate = True

            # Alphabetic characters
            # (or a hyphen immediately followed by alphabetic characters,
            # such as in 'þingkonur og -menn')
            if rt.txt and rt.txt[0].isalpha(): # XXX: This does not seem to fit the comment above ('-'.isalpha()==False)
                ate = True
                lw = len(rt.txt)
                i = 1
                while i < lw and (
                    rt.txt[i].isalpha()
                    or (rt.txt[i] in PUNCT_INSIDE_WORD and i + 1 < lw and rt.txt[i + 1].isalpha())
                ):
                    # We allow dots to occur inside words in the case of
                    # abbreviations; also apostrophes are allowed within
                    # words and at the end (albeit not consecutively)
                    # (O'Malley, Mary's, it's, childrens', O‘Donnell).
                    # The same goes for ² and ³
                    i += 1
                if i < lw and rt.txt[i] in PUNCT_ENDING_WORD:
                    i += 1
                # Make a special check for the occasional erroneous source text
                # case where sentences run together over a period without a space:
                # 'sjávarútvegi.Það'
                # TODO STILLING Viljum merkja sem villu fyrir málrýni, og hafa
                # sem mögulega stillingu.
                ww = rt.txt[0:i]
                a = ww.split(".")
                if (
                    len(a) == 2
                    # First part must be more than one letter for us to split
                    and len(a[0]) > 1
                    # The first part may start with an uppercase or lowercase letter
                    # but the rest of it must be lowercase
                    and a[0][1:].islower()
                    and a[1]
                    # The second part must start with an uppercase letter
                    and a[1][0].isupper()
                    # Corner case: an abbrev such as 'f.Kr' should not be split
                    and rt.txt[0 : i + 1] not in Abbreviations.DICT
                ):
                    # We have a lowercase word immediately followed by a period
                    # and an uppercase word
                    word1, rt = rt.split(len(a[0]))
                    punct, rt = rt.split(1)
                    word2, rt = rt.split(len(a[1]))
                    yield TOK.Word(word1)
                    yield TOK.Punctuation(punct)
                    yield TOK.Word(word2)
                    #yield TOK.Word(a[0])
                    #yield TOK.Punctuation(".")
                    #yield TOK.Word(a[1])
                else:
                    if ww.endswith("-og") or ww.endswith("-eða"):
                        # Handle missing space before 'og'/'eða',
                        # such as 'fjármála-og efnahagsráðuneyti'
                        a = ww.split("-")

                        word1, rt = rt.split(len(a[0]))
                        punct, rt = rt.split(1)
                        word2, rt = rt.split(len(a[1]))
                        yield TOK.Word(word1)
                        yield TOK.Punctuation(punct, normalized=COMPOSITE_HYPHEN)
                        yield TOK.Word(word2)

                        #yield TOK.Word(a[0])
                        #yield TOK.Punctuation("-", normalized=COMPOSITE_HYPHEN)
                        #yield TOK.Word(a[1])
                    else:
                        word, rt = rt.split(i)
                        yield TOK.Word(word)

                if rt.txt and rt.txt[0] in COMPOSITE_HYPHENS:
                    # This is a hyphen or en dash directly appended to a word:
                    # might be a continuation ('fjármála- og efnahagsráðuneyti')
                    # Yield a special hyphen as a marker
                    punct, rt = rt.split(1)
                    yield TOK.Punctuation(punct, normalized=COMPOSITE_HYPHEN)

            # Special case for quotes attached on the right hand side to other stuff,
            # assumed to be closing quotes rather than opening ones
            if rt.txt:
                if rt.txt[0] in SQUOTES:
                    punct, rt = rt.split(1)
                    yield TOK.Punctuation(punct, normalized="‘")
                    ate = True
                elif rt.txt[0] in DQUOTES:
                    punct, rt = rt.split(1)
                    yield TOK.Punctuation(punct, normalized="“")
                    ate = True

            if not ate:
                # Ensure that we eat everything, even unknown stuff
                unk, rt = rt.split(1)
                yield TOK.Unknown(unk)

    # Yield a sentinel token at the end that will be cut off by the final generator
    yield TOK.End_Sentinel()


def parse_particles(token_stream, **options):
    """ Parse a stream of tokens looking for 'particles'
        (simple token pairs and abbreviations) and making substitutions """

    convert_measurements = options.pop("convert_measurements", False)

    def is_abbr_with_period(txt):
        """ Return True if the given token text is an abbreviation
            when followed by a period """
        if "." in txt:
            # There is already a period in it: must be an abbreviation
            # (this applies for instance to "t.d" but not to "mbl.is")
            return True
        if txt in Abbreviations.SINGLES:
            # The token's literal text is defined as an abbreviation
            # followed by a single period
            return True
        if txt.lower() in Abbreviations.SINGLES:
            # The token is in upper or mixed case:
            # We allow it as an abbreviation unless the exact form
            # (most often uppercase) is an abbreviation that doesn't
            # require a period (i.e. isn't in SINGLES).
            # This applies for instance to DR which means
            # "Danmark's Radio" instead of "doktor" (dr.)
            return txt not in Abbreviations.DICT
        return False

    def lookup(abbrev):
        """ Look up an abbreviation, both in original case and in lower case,
            and return either None if not found or a meaning list having one entry """
        m = Abbreviations.DICT.get(abbrev)
        if not m:
            m = Abbreviations.DICT.get(abbrev.lower())
        return list(m) if m else None

    token = None
    try:
        # Maintain a one-token lookahead
        token = next(token_stream)
        while True:
            next_token = next(token_stream)
            # Make the lookahead checks we're interested in
            # Check for currency symbol followed by number, e.g. $10
            if token.txt in CURRENCY_SYMBOLS:
                for symbol, currabbr in items(CURRENCY_SYMBOLS):
                    if (
                        token.kind == TOK.PUNCTUATION # XXX: this should probably be outside the loop
                        and token.txt == symbol
                        and next_token.kind == TOK.NUMBER # XXX: this also
                    ):
                        token = TOK.Amount(
                            token.concatenate(next_token), currabbr, next_token.val[0]
                        )
                        next_token = next(token_stream)
                        break

            # Special case for a DATEREL token of the form "25.10.",
            # i.e. with a trailing period: It can end a sentence
            if token.kind == TOK.DATEREL and "." in token.txt:
                if next_token.txt == ".":
                    next_next_token = next(token_stream)
                    if could_be_end_of_sentence(next_next_token):
                        # This is something like 'Ég fæddist 25.9. Það var gaman.'
                        yield token
                        token = next_token
                    else:
                        # This is something like 'Ég fæddist 25.9. í Svarfaðardal.'
                        y, m, d = token.val
                        token = TOK.Daterel(token.concatenate(next_token), y, m, d)
                    next_token = next_next_token

            # Coalesce abbreviations ending with a period into a single
            # abbreviation token
            if next_token.kind == TOK.PUNCTUATION and next_token.val[1] == ".":
                if (
                    token.kind == TOK.WORD
                    and token.txt[-1] != "."
                    and is_abbr_with_period(token.txt)
                ):
                    # Abbreviation ending with period: make a special token for it
                    # and advance the input stream
                    follow_token = next(token_stream)
                    abbrev = token.txt + "."

                    # Check whether we might be at the end of a sentence, i.e.
                    # the following token is an end-of-sentence or end-of-paragraph,
                    # or uppercase (and not a month name misspelled in upper case).

                    if abbrev in Abbreviations.NAME_FINISHERS:
                        # For name finishers (such as 'próf.') we don't consider a
                        # following person name as an indicator of an end-of-sentence
                        # !!! TODO: This does not work as intended because person names
                        # !!! have not been recognized at this phase in the token pipeline.
                        test_set = TOK.TEXT_EXCL_PERSON
                    else:
                        test_set = TOK.TEXT

                    # TODO STILLING í MONTHS eru einhverjar villur eins og "septembers",
                    # þær þarf að vera hægt að sameina í þessa flóknari tóka en viljum
                    # geta merkt það sem villu. Ætti líklega að setja í sérlista,
                    # WRONG_MONTHS, og sérif-lykkju og setja inn villu í tókann.
                    finish = could_be_end_of_sentence(
                        follow_token, test_set, abbrev in MULTIPLIERS
                    )
                    if finish:
                        # Potentially at the end of a sentence
                        if abbrev in Abbreviations.FINISHERS:
                            # We see this as an abbreviation even if the next sentence
                            # seems to be starting just after it.
                            # Yield the abbreviation without a trailing dot,
                            # and then an 'extra' period token to end the current sentence.
                            token = TOK.Word(token, lookup(abbrev))
                            yield token
                            # Set token to the period
                            token = next_token
                        elif (
                            abbrev in Abbreviations.NOT_FINISHERS
                            or abbrev.lower() in Abbreviations.NOT_FINISHERS
                        ):
                            # This is a potential abbreviation that we don't interpret
                            # as such if it's at the end of a sentence
                            # ('dags.', 'próf.', 'mín.'). Note that this also
                            # applies for uppercase versions: 'Örn.', 'Próf.'
                            yield token
                            token = next_token
                        else:
                            # Substitute the abbreviation and eat the period
                            token = TOK.Word(token.concatenate(next_token), lookup(abbrev))
                    else:
                        # 'Regular' abbreviation in the middle of a sentence:
                        # Eat the period and yield the abbreviation as a single token
                        token = TOK.Word(token.concatenate(next_token), lookup(abbrev))

                    next_token = follow_token

            # Coalesce 'klukkan'/[kl.] + time or number into a time
            if next_token.kind == TOK.TIME or next_token.kind == TOK.NUMBER:
                if token.kind == TOK.WORD and token.txt.lower() in CLOCK_ABBREVS:
                    # Match: coalesce and step to next token
                    if next_token.kind == TOK.NUMBER:
                        # next_token.txt may be a real number, i.e. 13,40,
                        # which may have been converted from 13.40
                        # If we now have hh.mm, parse it as such
                        a = "{0:.2f}".format(next_token.val[0]).split(".")
                        h, m = int(a[0]), int(a[1])
                        token = TOK.Time(token.concatenate(next_token, separator=" "), h, m, 0)
                    else:
                        # next_token.kind is TOK.TIME
                        token = TOK.Time(
                            token.concatenate(next_token, separator=" "),
                            next_token.val[0],
                            next_token.val[1],
                            next_token.val[2],
                        )
                    next_token = next(token_stream)

            # Coalesce 'klukkan/kl. átta/hálfátta' into a time
            elif (
                next_token.kind == TOK.WORD and next_token.txt.lower() in CLOCK_NUMBERS
            ):
                if token.kind == TOK.WORD and token.txt.lower() in CLOCK_ABBREVS:
                    # Match: coalesce and step to next token
                    token = TOK.Time(
                        token.concatenate(next_token, separator=" "),
                        *CLOCK_NUMBERS[next_token.txt.lower()]
                    )
                    next_token = next(token_stream)

            # Coalesce 'klukkan/kl. hálf átta' into a time
            elif next_token.kind == TOK.WORD and next_token.txt.lower() == "hálf":
                if token.kind == TOK.WORD and token.txt.lower() in CLOCK_ABBREVS:
                    time_token = next(token_stream)
                    time_txt = time_token.txt.lower() if time_token.txt else ""
                    if time_txt in CLOCK_NUMBERS and not time_txt.startswith("hálf"):
                        # Match
                        temp_tok = token.concatenate(next_token, separator=" ")
                        temp_tok = temp_tok.concatenate(time_token, separator=" ")
                        token = TOK.Time(
                            temp_tok,
                            *CLOCK_NUMBERS["hálf" + time_txt]
                        )
                        next_token = next(token_stream)
                    else:
                        # Not a match: must retreat
                        yield token
                        token = next_token
                        next_token = time_token

            # Words like 'hálftólf' are only used in temporal expressions
            # so can stand alone
            if token.txt in CLOCK_HALF:
                token = TOK.Time(token, *CLOCK_NUMBERS[token.txt])

            # Coalesce 'árið' + [year|number] into year
            if (token.kind == TOK.WORD and token.txt.lower() in YEAR_WORD) and (
                next_token.kind == TOK.YEAR or next_token.kind == TOK.NUMBER
            ):
                token = TOK.Year(
                    token.concatenate(next_token, separator=" "),
                    next_token.val
                    if next_token.kind == TOK.YEAR
                    else next_token.val[0],
                )
                next_token = next(token_stream)

            # Coalesece 3-digit number followed by 4-digit number into tel. no.
            if (
                token.kind == TOK.NUMBER
                and (next_token.kind == TOK.NUMBER or next_token.kind == TOK.YEAR)
                and token.txt[0] in TELNO_PREFIXES
                and re.search(r"^\d\d\d$", token.txt)
                and re.search(r"^\d\d\d\d$", next_token.txt)
            ):
                telno = token.txt + "-" + next_token.txt
                token = TOK.Telno(token.concatenate(next_token, separator=" "), telno)
                next_token = next(token_stream)

            # Coalesce percentages or promilles into a single token
            if next_token.kind == TOK.PUNCTUATION and next_token.val[1] in ("%", "‰"):
                if token.kind == TOK.NUMBER:
                    # Percentage: convert to a single 'tight' percentage token
                    # In this case, there are no cases and no gender
                    sign = next_token.txt
                    # Store promille as one-tenth of a percentage
                    factor = 1.0 if sign == "%" else 0.1
                    token = TOK.Percent(token.concatenate(next_token), token.val[0] * factor)
                    next_token = next(token_stream)

            # Coalesce ordinals (1. = first, 2. = second...) into a single token
            if next_token.kind == TOK.PUNCTUATION and next_token.val[1] == ".":
                if (
                    token.kind == TOK.NUMBER
                    and not ("." in token.txt or "," in token.txt)
                ) or (
                    token.kind == TOK.WORD
                    and RE_ROMAN_NUMERAL.match(token.txt)
                    # Don't interpret a known abbreviation as a Roman numeral,
                    # for instance the newspaper 'DV'
                    and token.txt not in Abbreviations.DICT
                ):
                    # Ordinal, i.e. whole number or Roman numeral followed by period:
                    # convert to an ordinal token
                    follow_token = next(token_stream)
                    if (
                        follow_token.kind in TOK.END
                        or (
                            follow_token.kind == TOK.PUNCTUATION
                            and follow_token.val[1] in {"„", '"'}
                        )
                        or (
                            follow_token.kind == TOK.WORD
                            and follow_token.txt[0].isupper()
                            and month_for_token(follow_token, True) is None
                        )
                    ):
                        # Next token is a sentence or paragraph end, or opening quotes,
                        # or an uppercase word (and not a month name misspelled in
                        # upper case): fall back from assuming that this is an ordinal
                        yield token  # Yield the number or Roman numeral
                        token = next_token  # The period
                        # The following (uppercase) word or sentence end
                        next_token = follow_token
                    else:
                        # OK: replace the number/Roman numeral and the period
                        # with an ordinal token
                        num = (
                            token.val[0]
                            if token.kind == TOK.NUMBER
                            else roman_to_int(token.txt)
                        )
                        token = TOK.Ordinal(token.concatenate(next_token), num)
                        # Continue with the following word
                        next_token = follow_token

            # Convert "1920 mm" or "30 °C" to a single measurement token
            if (
                token.kind == TOK.NUMBER or token.kind == TOK.YEAR
            ) and next_token.txt in SI_UNITS:

                value = token.val[0] if token.kind == TOK.NUMBER else token.val
                orig_unit = next_token.txt
                unit, factor = SI_UNITS[orig_unit]
                if callable(factor):
                    # We have a lambda conversion function
                    value = factor(value)  # pylint: disable=not-callable
                else:
                    # Simple scaling factor
                    value *= factor
                if unit in ("%", "‰"):
                    token = TOK.Percent(token.concatenate(next_token, separator=" "), value)
                else:
                    token = TOK.Measurement(
                        token.concatenate(next_token, separator=" "), unit, value
                    )
                next_token = next(token_stream)

                # Special case for km/klst.
                if (
                    token.kind == TOK.MEASUREMENT
                    and orig_unit == "km"
                    and next_token.txt == "/"
                ):
                    slashtok = next_token
                    next_token = next(token_stream)
                    if next_token.txt == "klst":
                        unit = token.txt + "/" + next_token.txt
                        temp_tok = token.concatenate(slashtok)
                        temp_tok = temp_tok.concatenate(next_token)
                        token = TOK.Measurement(temp_tok, unit, value)
                        # Eat extra unit
                        next_token = next(token_stream)
                    else:
                        yield token
                        token = slashtok

            if (
                token.kind == TOK.MEASUREMENT
                and token.val[0] == "°"
                and next_token.kind == TOK.WORD
                and next_token.txt in {"C", "F", "K"}
            ):
                # Handle 200° C
                new_unit = "°" + next_token.txt
                unit, factor = SI_UNITS[new_unit]
                if callable(factor):
                    val = factor(token.val[1])
                else:
                    val = factor * token.val[1]

                if convert_measurements:
                    degree_symbol_span = (len(token.txt)-1, len(token.txt))
                    # Remove the ° symbol
                    token.substitute(degree_symbol_span, "")
                    # Add it again in the correct place along with the unit
                    token = token.concatenate(next_token, separator=" °")
                    token = TOK.Measurement(token,
                        unit,  # K
                        val,  # 200 converted to Kelvin
                    )
                else:
                    token = TOK.Measurement(
                        token.concatenate(next_token, separator=" "),  # 200° C
                        unit,  # K
                        val,  # 200 converted to Kelvin
                    )

                next_token = next(token_stream)

            # Special case for measurement abbreviations
            # erroneously ending with a period.
            # We only allow this for measurements that end with
            # an alphabetic character, i.e. not for ², ³, °, %, ‰.
            # [ Uncomment the last condition for this behavior:
            # We don't do this for measurement units which
            # have other meanings - such as 'gr' (grams), as
            # 'gr.' is probably the abbreviation for 'grein'. ]
            if (
                token.kind == TOK.MEASUREMENT
                and next_token.kind == TOK.PUNCTUATION
                and next_token.txt == "."
                and token.txt[-1].isalpha()
                # and token.txt.split()[-1] + "." not in Abbreviations.DICT
            ):
                puncttoken = next_token
                next_token = next(token_stream)
                if could_be_end_of_sentence(next_token):
                    # We are at the end of the current sentence; back up
                    yield token
                    token = puncttoken
                else:
                    unit, value = token.val
                    # Add the period to the token text
                    token = TOK.Measurement(token.concatenate(puncttoken), unit, value)

            # Cases such as USD. 44
            if (
                token.txt in CURRENCY_ABBREV
                and next_token.kind == TOK.PUNCTUATION
                and next_token.txt == "."
            ):
                puncttoken = next_token
                next_token = next(token_stream)
                if could_be_end_of_sentence(next_token):
                    # We are at the end of the current sentence; back up
                    yield token
                    token = puncttoken
                else:
                    token = TOK.Currency(token.concatenate(puncttoken), token.txt)

            # Cases such as 19 $, 199.99 $
            if (
                token.kind == TOK.NUMBER
                and next_token.kind == TOK.PUNCTUATION
                and next_token.txt in CURRENCY_SYMBOLS
            ):
                token = TOK.Amount(
                    token.concatenate(next_token, separator=" "),
                    CURRENCY_SYMBOLS[next_token.txt],
                    token.val[0],
                )
                next_token = next(token_stream)

            # Replace straight abbreviations
            # (i.e. those that don't end with a period)
            if token.kind == TOK.WORD and token.val is None:
                if Abbreviations.has_meaning(token.txt):
                    # Add a meaning to the token
                    token = TOK.Word(token, Abbreviations.get_meaning(token.txt))

            # Yield the current token and advance to the lookahead
            yield token
            token = next_token

    except StopIteration:
        # Final token (previous lookahead)
        if token:
            yield token


def parse_sentences(token_stream):
    """ Parse a stream of tokens looking for sentences, i.e. substreams within
        blocks delimited by sentence finishers (periods, question marks,
        exclamation marks, etc.) """

    in_sentence = False
    token = None
    tok_begin_sentence = TOK.Begin_Sentence()
    tok_end_sentence = TOK.End_Sentence()

    try:

        # Maintain a one-token lookahead
        token = next(token_stream)
        while True:
            next_token = next(token_stream)
            if token.kind == TOK.P_BEGIN or token.kind == TOK.P_END:
                # Block start or end: finish the current sentence, if any
                if in_sentence:
                    # If there's whitespace (or something else) hanging on token,
                    # then move it to the end of sentence token.
                    yield tok_end_sentence
                    in_sentence = False
                if token.kind == TOK.P_BEGIN and next_token.kind == TOK.P_END:
                    # P_BEGIN immediately followed by P_END: skip both and continue
                    # The double assignment to token is necessary to ensure that
                    # we are in a correct state if next() raises StopIteration

                    # To preserve origin tracking through this operation we must:
                    # 1. squish the two tokens together
                    _skip_me = token.concatenate(next_token, metadata_from_other=True)
                    # 2. replace their text with nothing (while preserving the original text)
                    _skip_me.substitute((0, len(_skip_me.txt)), "")
                    token = None
                    # 3. attach them to the front of the next token
                    token = _skip_me.concatenate(next(token_stream), metadata_from_other=True)
                    continue
            elif token.kind == TOK.X_END:
                assert not in_sentence
            elif token.kind == TOK.S_SPLIT:
                # Empty line in input: make sure to finish the current
                # sentence, if any, even if no ending punctuation has
                # been encountered
                if in_sentence:
                    yield TOK.End_Sentence(token)
                    in_sentence = False
                    token = next_token
                else:
                    # Swallow the S_SPLIT token but preserve any origin whitespace
                    token = token.concatenate(next_token, metadata_from_other=True)
                continue
            else:
                if not in_sentence:
                    # This token starts a new sentence
                    yield tok_begin_sentence
                    in_sentence = True
                if (
                    token.kind == TOK.PUNCTUATION
                    and token.val[1] in END_OF_SENTENCE
                    and not (
                        token.val[1]
                        == "…"  # Excluding sentences with ellipsis in the middle
                        and not could_be_end_of_sentence(next_token)
                    )
                ):
                    # Combining punctuation ('??!!!')
                    while (
                        token.val[1] in PUNCT_COMBINATIONS
                        and next_token.txt in PUNCT_COMBINATIONS
                    ):
                        # The normalized form comes from the first token except with "…?"
                        v = token.val[1]
                        if token.val[1] == "…" and next_token.val[1] == "?":
                            v = next_token.val[1]
                        token = TOK.Punctuation(token.concatenate(next_token), v)
                        next_token = next(token_stream)
                    # We may be finishing a sentence with not only a period but also
                    # right parenthesis and quotation marks
                    while (
                        next_token.kind == TOK.PUNCTUATION
                        and next_token.val[1] in SENTENCE_FINISHERS
                    ):
                        yield token
                        token = next_token
                        next_token = next(token_stream)
                    # The sentence is definitely finished now
                    yield token
                    token = tok_end_sentence
                    in_sentence = False

            yield token
            token = next_token

    except StopIteration:
        pass

    # Final token (previous lookahead)
    if token is not None and token.kind != TOK.S_SPLIT:
        if not in_sentence and token.kind not in TOK.END:
            # Starting something here
            yield tok_begin_sentence
            in_sentence = True
        yield token
        if in_sentence and token.kind in {TOK.S_END, TOK.P_END}:
            in_sentence = False

    # Done with the input stream
    # If still inside a sentence, finish it
    if in_sentence:
        yield tok_end_sentence


def match_stem_list(token, stems):
    """ Find the stem of a word token in given dict, or return None if not found """
    if token.kind != TOK.WORD:
        return None
    return stems.get(token.txt.lower(), None)


def month_for_token(token, after_ordinal=False):
    """ Return a number, 1..12, corresponding to a month name,
        or None if the token does not contain a month name """
    if not after_ordinal and token.txt in MONTH_BLACKLIST:
        # Special case for 'Ágúst', which we do not recognize
        # as a month name unless it follows an ordinal number
        return None
    return match_stem_list(token, MONTHS)


def parse_phrases_1(token_stream):
    """ Handle dates and times """

    token = None
    try:

        # Maintain a one-token lookahead
        token = next(token_stream)
        while True:

            next_token = next(token_stream)
            # Coalesce abbreviations and trailing period
            if token.kind == TOK.WORD and next_token.txt == ".":
                abbrev = token.txt + next_token.txt
                if abbrev in Abbreviations.FINISHERS:
                    token = TOK.Word(token.concatenate(next_token), token.val)
                    next_token = next(token_stream)

            # Coalesce [year|number] + ['e.Kr.'|'f.Kr.'] into year
            if token.kind == TOK.YEAR or token.kind == TOK.NUMBER:
                val = token.val if token.kind == TOK.YEAR else token.val[0]
                nval = None
                if next_token.txt in BCE:  # f.Kr.
                    # Yes, we set year X BCE as year -X ;-)
                    nval = -val
                elif next_token.txt in CE:  # e.Kr.
                    nval = val
                if nval is not None:
                    token = TOK.Year(token.concatenate(next_token, separator=" "), nval)
                    next_token = next(token_stream)
                    if next_token.txt == ".":
                        token = TOK.Year(token.concatenate(next_token), nval)
                        next_token = next(token_stream)
            # TODO: "5 mars" greinist sem dagsetning, vantar punktinn.
            # Check for [number | ordinal] [month name]
            if (
                token.kind == TOK.ORDINAL or token.kind == TOK.NUMBER
            ) and next_token.kind == TOK.WORD:

                if next_token.txt == "gr.":
                    # Corner case: If we have an ordinal followed by
                    # the abbreviation "gr.", we assume that the only
                    # interpretation of the abbreviation is "grein".
                    next_token = TOK.Word(
                        next_token, [("grein", 0, "kvk", "skst", "gr.", "-")]
                    )

                month = month_for_token(next_token, True)
                if month is not None:
                    token = TOK.Date(
                        token.concatenate(next_token, separator=" "),
                        y=0,
                        m=month,
                        d=token.val if token.kind == TOK.ORDINAL else token.val[0],
                    )
                    # Eat the month name token
                    next_token = next(token_stream)

            # Check for [date] [year]
            if token.kind == TOK.DATE and next_token.kind == TOK.YEAR:

                if not token.val[0]:
                    # No year yet: add it
                    token = TOK.Date(
                        token.concatenate(next_token, separator=" "),
                        y=next_token.val,
                        m=token.val[1],
                        d=token.val[2],
                    )
                    # Eat the year token
                    next_token = next(token_stream)

            # Check for [date] [time]
            if token.kind == TOK.DATE and next_token.kind == TOK.TIME:
                # Create a time stamp
                y, mo, d = token.val
                h, m, s = next_token.val
                token = TOK.Timestamp(
                    token.concatenate(next_token, separator=" "), y=y, mo=mo, d=d, h=h, m=m, s=s
                )
                # Eat the time token
                next_token = next(token_stream)

            if (
                token.kind == TOK.NUMBER
                and next_token.kind == TOK.TELNO
                and token.txt in COUNTRY_CODES
            ):
                # Check for country code in front of telephone number
                token = TOK.Telno(
                    token.concatenate(next_token, separator=" "), next_token.val[0], cc=token.txt
                )
                next_token = next(token_stream)

            # Yield the current token and advance to the lookahead
            yield token
            token = next_token

    except StopIteration:
        pass

    # Final token (previous lookahead)
    if token:
        yield token


def parse_date_and_time(token_stream):
    """ Handle dates and times, absolute and relative. """

    token = None
    try:

        # Maintain a one-token lookahead
        token = next(token_stream)

        while True:

            next_token = next(token_stream)

            # TODO: "5 mars" endar sem dagsetning. Þarf að geta merkt.
            # DATEABS and DATEREL made
            # Check for [number | ordinal] [month name]
            if (
                token.kind == TOK.ORDINAL
                or token.kind == TOK.NUMBER
                # or (token.txt and token.txt.lower() in DAYS_OF_MONTH)
            ) and next_token.kind == TOK.WORD:
                month = month_for_token(next_token, True)
                if month is not None:
                    token = TOK.Date(
                        token.concatenate(next_token, separator=" "),
                        y=0,
                        m=month,
                        d=(
                            token.val
                            if token.kind == TOK.ORDINAL
                            else token.val[0]
                            # if token.kind == TOK.NUMBER
                            # else DAYS_OF_MONTH[token.txt.lower()]
                        ),
                    )
                    # Eat the month name token
                    next_token = next(token_stream)

            # Check for [DATE] [year]
            if token.kind == TOK.DATE and (
                next_token.kind == TOK.NUMBER or next_token.kind == TOK.YEAR
            ):
                if not token.val[0]:
                    # No year yet: add it
                    year = (
                        next_token.val
                        if next_token.kind == TOK.YEAR
                        else next_token.val[0]
                        if 1776 <= next_token.val[0] <= 2100
                        else 0
                    )
                    if year != 0:
                        token = TOK.Date(
                            token.concatenate(next_token, separator=" "),
                            y=year,
                            m=token.val[1],
                            d=token.val[2],
                        )
                        # Eat the year token
                        next_token = next(token_stream)

            # Check for [month name] [year|YEAR]
            if token.kind == TOK.WORD and (
                next_token.kind == TOK.NUMBER or next_token.kind == TOK.YEAR
            ):
                month = month_for_token(token)
                if month is not None:
                    year = (
                        next_token.val
                        if next_token.kind == TOK.YEAR
                        else next_token.val[0]
                        if 1776 <= next_token.val[0] <= 2100
                        else 0
                    )
                    if year != 0:
                        token = TOK.Date(
                            token.concatenate(next_token, separator=" "), y=year, m=month, d=0
                        )
                        # Eat the year token
                        next_token = next(token_stream)

            # Check for a single month, change to DATEREL
            if token.kind == TOK.WORD:
                month = month_for_token(token)
                # Don't automatically interpret "mar", etc. as month names,
                # since they are ambiguous
                if month is not None and token.txt not in AMBIGUOUS_MONTH_NAMES:
                    token = TOK.Daterel(token, y=0, m=month, d=0)

            # Split DATE into DATEABS and DATEREL
            if token.kind == TOK.DATE:
                if token.val[0] and token.val[1] and token.val[2]:
                    token = TOK.Dateabs(
                        token, y=token.val[0], m=token.val[1], d=token.val[2]
                    )
                else:
                    token = TOK.Daterel(
                        token, y=token.val[0], m=token.val[1], d=token.val[2]
                    )

            # Split TIMESTAMP into TIMESTAMPABS and TIMESTAMPREL
            if token.kind == TOK.TIMESTAMP:
                if all(x != 0 for x in token.val[0:3]):
                    # Year, month and day all non-zero (h, m, s can be zero)
                    token = TOK.Timestampabs(token, *token.val)
                else:
                    token = TOK.Timestamprel(token, *token.val)

            # Swallow "e.Kr." and "f.Kr." postfixes
            if token.kind == TOK.DATEABS:
                if next_token.kind == TOK.WORD and next_token.txt in CE_BCE:
                    y = token.val[0]
                    if next_token.txt in BCE:
                        # Change year to negative number
                        y = -y
                    token = TOK.Dateabs(
                        token.concatenate(next_token, separator=" "),
                        y=y,
                        m=token.val[1],
                        d=token.val[2],
                    )
                    # Swallow the postfix
                    next_token = next(token_stream)

            # Check for [date] [time] (absolute)
            if token.kind == TOK.DATEABS:
                if next_token.kind == TOK.TIME:
                    # Create an absolute time stamp
                    y, mo, d = token.val
                    h, m, s = next_token.val
                    token = TOK.Timestampabs(
                        token.concatenate(next_token, separator=" "), y=y, mo=mo, d=d, h=h, m=m, s=s
                    )
                    # Eat the time token
                    next_token = next(token_stream)

            # Check for [date] [time] (relative)
            if token.kind == TOK.DATEREL:
                if next_token.kind == TOK.TIME:
                    # Create a time stamp
                    y, mo, d = token.val
                    h, m, s = next_token.val
                    token = TOK.Timestamprel(
                        token.concatenate(next_token, separator=" "), y=y, mo=mo, d=d, h=h, m=m, s=s
                    )
                    # Eat the time token
                    next_token = next(token_stream)

            # Yield the current token and advance to the lookahead
            yield token
            token = next_token

    except StopIteration:
        pass

    # Final token (previous lookahead)
    if token:
        yield token


def parse_phrases_2(token_stream, coalesce_percent=False):
    """ Handle numbers, amounts and composite words. """

    token = None
    try:

        # Maintain a one-token lookahead
        token = next(token_stream)

        while True:

            next_token = next(token_stream)

            # Logic for numbers and fractions that are partially or entirely
            # written out in words

            def number(tok):
                """ If the token denotes a number, return that number - or None """
                if tok.txt.lower() == "áttu":
                    # Do not accept 'áttu' (stem='átta', no kvk) as a number
                    return None
                return match_stem_list(tok, MULTIPLIERS)

            # Check whether we have an initial number word
            multiplier = number(token) if token.kind == TOK.WORD else None

            # Check for [number] 'hundred|thousand|million|billion'
            while (
                token.kind == TOK.NUMBER or multiplier is not None
            ) and next_token.kind == TOK.WORD:

                multiplier_next = number(next_token)

                def convert_to_num(token):
                    if multiplier is not None:
                        token = TOK.Number(token, multiplier)
                    return token

                if multiplier_next is not None:
                    # Retain the case of the last multiplier
                    token = convert_to_num(token)
                    token = TOK.Number(
                        token.concatenate(next_token, separator=" "), token.val[0] * multiplier_next
                    )
                    # Eat the multiplier token
                    next_token = next(token_stream)
                elif next_token.txt in AMOUNT_ABBREV:
                    # Abbreviations for ISK amounts
                    # For abbreviations, we do not know the case,
                    # but we try to retain the previous case information if any
                    token = convert_to_num(token)
                    token = TOK.Amount(
                        token.concatenate(next_token, separator=" "),
                        "ISK",
                        token.val[0] * AMOUNT_ABBREV[next_token.txt],
                    )
                    next_token = next(token_stream)
                elif next_token.txt in CURRENCY_ABBREV:
                    # A number followed by an ISO currency abbreviation
                    token = convert_to_num(token)
                    token = TOK.Amount(
                        token.concatenate(next_token, separator=" "), next_token.txt, token.val[0]
                    )
                    next_token = next(token_stream)
                else:
                    # Check for [number] 'prósent/prósentustig/hundraðshlutar'
                    if coalesce_percent:
                        percentage = match_stem_list(next_token, PERCENTAGES)
                    else:
                        percentage = None
                    if percentage is None:
                        break
                    # We have '17 prósent': coalesce into a single token
                    token = convert_to_num(token)
                    token = TOK.Percent(token.concatenate(next_token, separator=" "), token.val[0])
                    # Eat the percent word token
                    next_token = next(token_stream)

                multiplier = None

            # Check for [currency] [number] (e.g. kr. 9.900 or USD 50)
            if next_token.kind == TOK.NUMBER and (
                token.txt in ISK_AMOUNT_PRECEDING or token.txt in CURRENCY_ABBREV
            ):
                curr = "ISK" if token.txt in ISK_AMOUNT_PRECEDING else token.txt
                token = TOK.Amount(
                    token.concatenate(next_token, separator=" "), curr, next_token.val[0]
                )
                next_token = next(token_stream)

            # Check for composites:
            # 'stjórnskipunar- og eftirlitsnefnd'
            # 'dómsmála-, viðskipta- og iðnaðarráðherra'
            tq = []
            while (
                token.kind == TOK.WORD
                and next_token.kind == TOK.PUNCTUATION
                and next_token.val[1] == COMPOSITE_HYPHEN
            ):
                # Accumulate the prefix in tq
                tq.append(token)
                tq.append(TOK.Punctuation(next_token, normalized=HYPHEN))
                # Check for optional comma after the prefix
                comma_token = next(token_stream)
                if comma_token.kind == TOK.PUNCTUATION and comma_token.val[1] == ",":
                    # A comma is present: append it to the queue
                    # and skip to the next token
                    tq.append(comma_token)
                    comma_token = next(token_stream)
                # Reset our two lookahead tokens
                token = comma_token
                next_token = next(token_stream)

            if tq:
                # We have accumulated one or more prefixes
                # ('dómsmála-, viðskipta-')
                if token.kind == TOK.WORD and token.txt in ("og", "eða"):
                    # We have 'viðskipta- og'
                    if next_token.kind != TOK.WORD:
                        # Incorrect: yield the accumulated token
                        # queue and keep the current token and the
                        # next_token lookahead unchanged
                        for t in tq:
                            yield t
                    else:
                        # We have 'viðskipta- og iðnaðarráðherra'
                        # Return a single token with the meanings of
                        # the last word, but an amalgamated token text.
                        # Note: there is no meaning check for the first
                        # part of the composition, so it can be an unknown word.
                        _acc = tq[0]
                        for t in tq[1:] + [token, next_token]:
                            _acc = _acc.concatenate(t, separator=" ", metadata_from_other=True)
                        _acc.substitute_all(" -", "-")
                        _acc.substitute_all(" ,", ",")
                        token = _acc
                        next_token = next(token_stream)
                else:
                    # Incorrect prediction: make amends and continue
                    for t in tq:
                        yield t

            # Yield the current token and advance to the lookahead
            yield token
            token = next_token

    except StopIteration:
        pass

    # Final token (previous lookahead)
    if token:
        yield token


def tokenize(text_or_gen, **options):
    """ Tokenize text in several phases, returning a generator
        (iterable sequence) of tokens that processes tokens on-demand. """

    # Thank you Python for enabling this programming pattern ;-)

    # Make sure that the abbreviation config file has been read
    Abbreviations.initialize()
    with_annotation = options.pop("with_annotation", True)
    coalesce_percent = options.pop("coalesce_percent", False)

    token_stream = parse_tokens(text_or_gen, **options)
    token_stream = parse_particles(token_stream, **options)
    token_stream = parse_sentences(token_stream)
    token_stream = parse_phrases_1(token_stream)
    token_stream = parse_date_and_time(token_stream)

    # Skip the parse_phrases_2 pass if the with_annotation option is False
    if with_annotation:
        token_stream = parse_phrases_2(token_stream, coalesce_percent=coalesce_percent)

    return (t for t in token_stream if t.kind != TOK.X_END)


def tokenize_without_annotation(text_or_gen, **options):
    """ Tokenize without the last pass which can be done more thoroughly if BÍN
        annotation is available, for instance in GreynirPackage. """
    return tokenize(text_or_gen, with_annotation=False, **options)


def split_into_sentences(text_or_gen, **options):
    """ Shallow tokenization of the input text, which can be either
        a text string or a generator of lines of text (such as a file).
        This function returns a generator of strings, where each string
        is a sentence, and tokens are separated by spaces. """
    if options.pop("normalize", False):
        to_text = normalized_text
    else:
        to_text = lambda t: t.txt
    curr_sent = []
    for t in tokenize_without_annotation(text_or_gen, **options):
        if t.kind in TOK.END:
            # End of sentence/paragraph
            if curr_sent:
                yield " ".join(curr_sent)
                curr_sent = []
        else:
            txt = to_text(t)
            if txt:
                curr_sent.append(txt)
    if curr_sent:
        yield " ".join(curr_sent)


def mark_paragraphs(txt):
    """ Insert paragraph markers into plaintext, by newlines """
    if not txt:
        return "[[ ]]"
    return "[[ " + " ]] [[ ".join(txt.split("\n")) + " ]]"


def paragraphs(tokens):
    """ Generator yielding paragraphs from token iterable. Each paragraph is a list
        of sentence tuples. Sentence tuples consist of the index of the first token
        of the sentence (the TOK.S_BEGIN token) and a list of the tokens within the
        sentence, not including the starting TOK.S_BEGIN or the terminating TOK.S_END
        tokens. """

    if not tokens:
        return

    def valid_sent(sent):
        """ Return True if the token list in sent is a proper
            sentence that we want to process further """
        if not sent:
            return False
        # A sentence with only punctuation is not valid
        return any(t[0] != TOK.PUNCTUATION for t in sent)

    sent = []  # Current sentence
    sent_begin = 0
    current_p = []  # Current paragraph

    for ix, t in enumerate(tokens):
        t0 = t[0]
        if t0 == TOK.S_BEGIN:
            sent = []
            sent_begin = ix
        elif t0 == TOK.S_END:
            if valid_sent(sent):
                # Do not include or count zero-length sentences
                current_p.append((sent_begin, sent))
            sent = []
        elif t0 == TOK.P_BEGIN or t0 == TOK.P_END:
            # New paragraph marker: Start a new paragraph if we didn't have one before
            # or if we already had one with some content
            if valid_sent(sent):
                current_p.append((sent_begin, sent))
            sent = []
            if current_p:
                yield current_p
                current_p = []
        else:
            sent.append(t)

    if valid_sent(sent):
        current_p.append((sent_begin, sent))
    if current_p:
        yield current_p


RE_SPLIT_STR = (
    # The following regex catches Icelandic numbers with dots and a comma
    r"([\+\-\$€]?\d{1,3}(?:\.\d\d\d)+\,\d+)"  # +123.456,789
    # The following regex catches English numbers with commas and a dot
    r"|([\+\-\$€]?\d{1,3}(?:\,\d\d\d)+\.\d+)"  # +123,456.789
    # The following regex catches Icelandic numbers with a comma only
    r"|([\+\-\$€]?\d+\,\d+(?!\.\d))"  # -1234,56
    # The following regex catches English numbers with a dot only
    r"|([\+\-\$€]?\d+\.\d+(?!\,\d))"  # -1234.56
    # Finally, space and punctuation
    r"|([~\s"
    + "".join("\\" + c for c in PUNCTUATION)
    + r"])"
)
RE_SPLIT = re.compile(RE_SPLIT_STR)


def correct_spaces(s):
    """ Utility function to split and re-compose a string
        with correct spacing between tokens.
        NOTE that this function uses a quick-and-dirty approach
        which may not handle all edge cases! """
    r = []
    last = TP_NONE
    double_quote_count = 0
    for w in RE_SPLIT.split(s):
        if w is None:
            continue
        w = w.strip()
        if not w:
            continue
        if len(w) > 1:
            this = TP_WORD
        elif w == '"':
            # For English-type double quotes, we glue them alternatively
            # to the right and to the left token
            this = (TP_LEFT, TP_RIGHT)[double_quote_count % 2]
            double_quote_count += 1
        elif w in LEFT_PUNCTUATION:
            this = TP_LEFT
        elif w in RIGHT_PUNCTUATION:
            this = TP_RIGHT
        elif w in NONE_PUNCTUATION:
            this = TP_NONE
        elif w in CENTER_PUNCTUATION:
            this = TP_CENTER
        else:
            this = TP_WORD
        if (
            (w == "og" or w == "eða")
            and len(r) >= 2
            and r[-1] == "-"
            and r[-2].lstrip().isalpha()
        ):
            # Special case for compounds such as "fjármála- og efnahagsráðuneytið"
            # and "Iðnaðar-, ferðamála- og atvinnuráðuneytið":
            # detach the hyphen from "og"/"eða"
            r.append(" " + w)
        elif (
            this == TP_WORD
            and len(r) >= 2
            and r[-1] == "-"
            and w.isalpha()
            and (r[-2] == "," or r[-2].lstrip() in ("og", "eða"))
        ):
            # Special case for compounds such as
            # "bensínstöðvar, -dælur og -tankar"
            r[-1] = " -"
            r.append(w)
        elif TP_SPACE[last - 1][this - 1] and r:
            r.append(" " + w)
        else:
            r.append(w)
        last = this
    return "".join(r)


def detokenize(tokens, normalize=False):
    """ Utility function to convert an iterable of tokens back
        to a correctly spaced string. If normalize is True,
        punctuation is normalized before assembling the string. """
    to_text = normalized_text if normalize else lambda t: t.txt
    r = []
    last = TP_NONE
    double_quote_count = 0
    for t in tokens:
        w = to_text(t)
        if not w:
            continue
        this = TP_WORD
        if t.kind == TOK.PUNCTUATION:
            if len(w) > 1:
                pass
            elif w == '"':
                # For English-type double quotes, we glue them alternatively
                # to the right and to the left token
                this = (TP_LEFT, TP_RIGHT)[double_quote_count % 2]
                double_quote_count += 1
            elif w in LEFT_PUNCTUATION:
                this = TP_LEFT
            elif w in RIGHT_PUNCTUATION:
                this = TP_RIGHT
            elif w in NONE_PUNCTUATION:
                this = TP_NONE
            elif w in CENTER_PUNCTUATION:
                this = TP_CENTER
        if TP_SPACE[last - 1][this - 1] and r:
            r.append(" " + w)
        else:
            r.append(w)
        last = this
    return "".join(r)


def calculate_indexes(tokens: List[Tok], last_is_end: bool = False) -> (List[int], List[int]):
    """ Calculate character and byte indexes for a token stream.
        The indexes are the start positions of each token in the original
        text that was tokenized.
        'last_is_end' determines whether to include a "past-the-end" index
        at the end. This index is also the total length of the sequence.
    """

    def byte_len(string):
        return len(bytes(string, encoding="utf-8"))

    char_indexes = [0]
    byte_indexes = [0]

    for t in tokens:
        if t.original:
            char_indexes.append(char_indexes[-1]+len(t.original))
            byte_indexes.append(byte_indexes[-1]+byte_len(t.original))
        else:
            if t.txt:
                # Origin tracking failed for this token.
                # TODO: Can we do something better here? Or guarantee that it doesn't happen?
                raise Exception(f"Origin tracking failed at {t.txt} near index {char_indexes[-1]}")
            else:
                # This is some marker token that has no text
                pass

    if not last_is_end:
        char_indexes = char_indexes[:-1]
        byte_indexes = byte_indexes[:-1]

    return char_indexes, byte_indexes<|MERGE_RESOLUTION|>--- conflicted
+++ resolved
@@ -1151,7 +1151,6 @@
     g = match.group(3)
     assert g is not None
     # Decimal code: '#8930'
-<<<<<<< HEAD
     return match.span(), unicode_chr(int(g[1:]))
 
 
@@ -1175,54 +1174,15 @@
     return token
 
 
-def generate_rough_tokens(text_or_gen, replace_composite_glyphs=True, replace_html_escapes=False):
+def generate_rough_tokens(text_or_gen, replace_composite_glyphs=True, replace_html_escapes=False,
+        one_sent_per_line=False):
     """ Generate rough tokens from a string or an iterable that contains strings """
-=======
-    return unicode_chr(int(g[1:]))
-
-
-def gen_from_string(txt, replace_composite_glyphs=True, replace_html_escapes=False, one_sent_per_line=False):
-    """ Generate rough tokens from a string """
-    if replace_composite_glyphs:
-        # Replace composite glyphs with single code points
-        txt = UNICODE_REGEX.sub(
-            lambda match: UNICODE_REPLACEMENTS[match.group(0)], txt,
-        )
-    if replace_html_escapes:
-        # Replace HTML escapes: '&aacute;' -> 'á'
-        txt = HTML_ESCAPE_REGEX.sub(html_escape, txt)
-    # If there are consecutive newlines in the string (i.e. two
-    # newlines separated only by whitespace), we interpret
-    # them as hard sentence boundaries
-    first = True
-    if one_sent_per_line:
-        # We know there's a single sentence per line
-        # Only split on newline
-        splitter = re.split(r"\n", txt)
-    else:
-        splitter = re.split(r"\n\s*\n", txt)
-
-    for span in splitter:
-        if first:
-            first = False
-        else:
-            # Return a sentence splitting token in lieu of the
-            # newline pair that separates the spans
-            yield ""
-        for w in span.split():
-            if w:
-                yield w
-
-def gen(text_or_gen, replace_composite_glyphs=True, replace_html_escapes=False, one_sent_per_line=False):
-    """ Generate rough tokens from a string or a generator """
->>>>>>> a632fa83
     if text_or_gen is None:
         return
     if is_str(text_or_gen):
         # The parameter is a single string: wrap it in an iterable
         text_or_gen = [text_or_gen]
     # Iterate through text_or_gen, which is assumed to yield strings
-<<<<<<< HEAD
     saved = None
     for big_text in text_or_gen:
         if saved:
@@ -1237,7 +1197,13 @@
         #         be a line (even if they don't contain any newline characters).
         #         That does not strictly have to be true and is not a declared assumption,
         #         except in tests, but the tokenizer has had this behavior for a long time.
-        sentence_split_pattern = r"(\n\s*\n|^\s*$)"
+
+        if one_sent_per_line:
+            # We know there's a single sentence per line
+            # Only split on newline
+            sentence_split_pattern = r"(\n)"
+        else:
+            sentence_split_pattern = r"(\n\s*\n|^\s*$)"
 
         splits = re.split(sentence_split_pattern, big_text)
         is_text = True
@@ -1284,21 +1250,6 @@
         # The only option to conserve this is to emit a token with empty text.
         # Set the type to S_SPLIT to get proper sentence detection in later phases.
         yield TOK.Split_Sentence(saved)
-=======
-    for txt in text_or_gen:
-        txt = txt.strip()
-        if not txt:
-            # Empty line: signal this to the consumer of the generator
-            yield ""
-        else:
-            # Convert to a Unicode string (if Python 2.7)
-            txt = make_str(txt)
-            # Yield the contained rough tokens
-            for w in gen_from_string(
-                txt, replace_composite_glyphs, replace_html_escapes, one_sent_per_line
-            ):
-                yield w
->>>>>>> a632fa83
 
 
 def could_be_end_of_sentence(next_token, test_set=TOK.TEXT, multiplier=False):
@@ -1351,12 +1302,8 @@
     # 7) The process is repeated from step 4) until the current raw token is
     #    exhausted. At that point, we obtain the next token and start from 2).
 
-<<<<<<< HEAD
-    for rt in generate_rough_tokens(txt, replace_composite_glyphs, replace_html_escapes):
+    for rt in generate_rough_tokens(txt, replace_composite_glyphs, replace_html_escapes, one_sent_per_line):
         # rt: raw token
-=======
-    for w in gen(txt, replace_composite_glyphs, replace_html_escapes, one_sent_per_line):
->>>>>>> a632fa83
 
         # Handle each sequence w of non-whitespace characters
 
@@ -1365,12 +1312,7 @@
             yield rt
             continue
 
-<<<<<<< HEAD
         if rt.txt.isalpha() or rt.txt in SI_UNITS:
-=======
-
-        if w.isalpha() or w in SI_UNITS:
->>>>>>> a632fa83
             # Shortcut for most common case: pure word
             yield TOK.Word(rt)
             continue
