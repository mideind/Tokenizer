--- conflicted
+++ resolved
@@ -1674,28 +1674,21 @@
                 # Normalize two periods to one
                 dots, rt = rt.split(2)
                 yield TOK.Punctuation(dots, normalized=".")
-<<<<<<< HEAD
-            # TODO At the end of a word or by itself, should be ",".
-            elif rt.txt == ",,":
-                punct, rt = rt.split(2)
-                yield TOK.Punctuation(punct, normalized=",")
             elif rtxt.startswith(",,"):
-=======
-            elif rtxt.startswith(",,") and rtxt[2:3].isalpha():
->>>>>>> 54e2c0ae
-                # Probably someone trying to type opening double quotes with commas
-                punct, rt = rt.split(2)
-                yield TOK.Punctuation(punct, normalized="„")
-            elif rtxt.startswith(",,"):
-                # Coalesce multiple commas into one normalized comma
-                numcommas = 2
-                for c in rtxt[2:]:
-                    if c == ",":
-                        numcommas += 1
-                    else:
-                        break
-                punct, rt = rt.split(numcommas)
-                yield TOK.Punctuation(punct, normalized=",")
+                if rtxt[2:3].isalpha():
+                    # Probably someone trying to type opening double quotes with commas
+                    punct, rt = rt.split(2)
+                    yield TOK.Punctuation(punct, normalized="„")
+                else:
+                    # Coalesce multiple commas into one normalized comma
+                    numcommas = 2
+                    for c in rtxt[2:]:
+                        if c == ",":
+                            numcommas += 1
+                        else:
+                            break
+                    punct, rt = rt.split(numcommas)
+                    yield TOK.Punctuation(punct, normalized=",")
             elif rtxt[0] in HYPHENS:
                 # Normalize all hyphens the same way
                 punct, rt = rt.split(1)
